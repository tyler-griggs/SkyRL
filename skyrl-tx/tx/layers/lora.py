--- conflicted
+++ resolved
@@ -133,9 +133,6 @@
 
     def __call__(self, x: jax.Array, adapter_indices: jax.Array | None = None) -> jax.Array:
         base_out = super().__call__(x)
-<<<<<<< HEAD
-        return self.apply_lora(x, base_out, adapter_indices)
-=======
         return self.apply_lora(x, base_out, adapter_indices)
 
 
@@ -168,4 +165,3 @@
 
     updated_state = jax.tree.map_with_path(update_lora_config, state)
     nnx.update(model, updated_state)
->>>>>>> ddb168c7
