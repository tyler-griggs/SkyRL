--- conflicted
+++ resolved
@@ -1,10 +1,6 @@
 """Background engine for processing training requests."""
 
-<<<<<<< HEAD
-import os
-=======
 import argparse
->>>>>>> 6f20d29b
 import time
 import logging
 from collections import Counter
@@ -111,15 +107,6 @@
 
     def _micro_batch_size(self, total: int) -> int:
         """Return effective micro-batch size; 0/absent => disabled (use full fused batch)."""
-<<<<<<< HEAD
-        try:
-            mb = int(os.environ.get("TX_MICRO_BATCH_SIZE", "0"))
-        except ValueError:
-            mb = 0
-        return total if mb <= 0 else max(1, min(mb, total))
-
-    def _fwd_bwd(self, input_ids, attention_mask, adapter_indices, target_ids, loss_mask):
-=======
         mb = self.config.micro_batch_size
         return total if mb <= 0 else max(1, min(mb, total))
 
@@ -131,45 +118,10 @@
         target_ids: jax.Array,
         loss_mask: jax.Array,
     ) -> tuple[jax.Array, jax.Array, nnx.State]:
->>>>>>> 6f20d29b
         """Run forward+backward on a batch of inputs."""
 
         def loss_for_lora(lora_params):
             merged = nnx.merge(self.graphdef, lora_params, self.non_lora_params)
-<<<<<<< HEAD
-            logits = merged(input_ids, attention_mask=attention_mask, adapter_indices=adapter_indices)["logits"]
-            per_token_losses = optax.softmax_cross_entropy_with_integer_labels(
-                logits=logits, labels=target_ids, where=loss_mask
-            )
-            # Compute loss mean only over non-masked tokens
-            per_seq_loss = (per_token_losses * loss_mask).sum(axis=-1) / loss_mask.sum(axis=-1)
-            return per_seq_loss.mean(), (logits, per_token_losses)
-
-        loss_and_grad_fn = nnx.value_and_grad(loss_for_lora, has_aux=True)
-        (_, (logits, per_token_losses)), lora_grads = loss_and_grad_fn(self.lora_params)
-        logprobs = jax.nn.log_softmax(logits, axis=-1)
-        target_logprobs = jnp.take_along_axis(logprobs, target_ids[..., None], axis=-1).squeeze(-1)
-        return per_token_losses, target_logprobs, lora_grads
-
-    def _accumulate_grads(self, lora_grads, example_counts: dict[str, int], batch_size: int) -> None:
-        """
-        Accumulate adapter-wise gradient sums and example counts.
-        Scale gradient mean by batch size to get gradient sum.
-        """
-        for model_id, count in example_counts.items():
-            idx = self.models[model_id].adapter_index
-            grad_mean = jax.tree.map(lambda g: g[idx], lora_grads)
-            grad_sum = jax.tree.map(lambda x: x * jnp.asarray(batch_size, dtype=x.dtype), grad_mean)
-            grad_sum_accumulator = self.accumulated_grads[model_id]
-            self.accumulated_grads[model_id] = (
-                {"grad_sum": grad_sum, "denominator": count}
-                if grad_sum_accumulator["grad_sum"] is None
-                else {
-                    "grad_sum": jax.tree.map(lambda a, b: a + b, grad_sum_accumulator["grad_sum"], grad_sum),
-                    "denominator": grad_sum_accumulator["denominator"] + count,
-                }
-            )
-=======
             logits = merged(input_ids, attention_mask=attention_mask, adapter_indices=adapter_indices)[
                 "logits"
             ]  # [B, T, V]
@@ -195,7 +147,6 @@
             grad_sum = jax.tree.map(lambda g: g[idx], lora_grads)
             accumulator = self.accumulated_grads[model_id]
             accumulator.add(grad_sum, count)
->>>>>>> 6f20d29b
 
     def find_batchable_forward_backward(self, session: Session) -> list[FutureDB]:
         """Find all forward_backward ops that come before any optim_step for their model.
@@ -253,11 +204,7 @@
             adapter_index=adapter_index,
             lora_config=request_data.lora_config,
         )
-<<<<<<< HEAD
-        self.accumulated_grads[model_id] = {"grad_sum": None, "denominator": 0}
-=======
         self.accumulated_grads[model_id] = AccumulatedGradients(grad_sum=None, denominator=0)
->>>>>>> 6f20d29b
 
         # Update the adapter's rank and scaling in all LoRA layers
         update_adapter_config(self.model, adapter_index, lora_rank, lora_alpha)
@@ -348,20 +295,6 @@
             dtype=jnp.int32,
         )
 
-<<<<<<< HEAD
-        B_total = int(input_ids.shape[0])
-        micro_bs = self._micro_batch_size(B_total)
-        seq_lens = [len(seq) for seq in all_input_ids]
-
-        # Used to collect per-example outputs (by global row index)
-        token_losses_out = [None] * B_total
-        logprobs_out = [None] * B_total
-
-        for mb_start in range(0, B_total, micro_bs):
-            mb_end = min(mb_start + micro_bs, B_total)
-            B_mb = int(mb_end - mb_start)
-            per_token_losses, target_logprobs, lora_grads_mb = self._fwd_bwd(
-=======
         total_bs = int(input_ids.shape[0])
         micro_bs = self._micro_batch_size(total_bs)
         seq_lens = [len(seq) for seq in all_input_ids]
@@ -373,7 +306,6 @@
         for mb_start in range(0, total_bs, micro_bs):
             mb_end = min(mb_start + micro_bs, total_bs)
             per_token_losses, target_logprobs, lora_grads_mb = self._forward_backward(
->>>>>>> 6f20d29b
                 input_ids[mb_start:mb_end],
                 attention_mask[mb_start:mb_end],
                 adapter_indices[mb_start:mb_end],
@@ -384,15 +316,7 @@
                 L = seq_lens[i_global]
                 token_losses_out[i_global] = per_token_losses[i_local, :L].astype(jnp.float32)
                 logprobs_out[i_global] = target_logprobs[i_local, :L].astype(jnp.float32)
-<<<<<<< HEAD
-            # Build per-model example counts for this micro-batch
-            example_counts_mb = {}
-            for mid in example_model_ids[mb_start:mb_end]:
-                example_counts_mb[mid] = example_counts_mb.get(mid, 0) + 1
-            self._accumulate_grads(lora_grads_mb, example_counts_mb, B_mb)
-=======
             self._accumulate_grads(lora_grads_mb, example_model_ids[mb_start:mb_end])
->>>>>>> 6f20d29b
 
         # Compute per-request results
         for request_id, _, start_idx, end_idx in request_batch_slices:
@@ -433,25 +357,13 @@
         adapter_index = self.models[model_id].adapter_index
 
         # Get accumulated gradients for this adapter
-<<<<<<< HEAD
-        grad_sum = self.accumulated_grads.get(model_id)
-        if not grad_sum or grad_sum.get("grad_sum") is None or grad_sum.get("denominator", 0) == 0:
-=======
         accumulator = self.accumulated_grads[model_id]
         if accumulator.grad_sum is None or accumulator.denominator == 0:
->>>>>>> 6f20d29b
             logger.warning(f"No accumulated gradients for model {model_id}, skipping optimizer step")
             return types.OptimStepOutput()
 
         # Average over all examples for this adapter
-<<<<<<< HEAD
-        adapter_grads = jax.tree.map(
-            lambda g: g / jnp.asarray(grad_sum["denominator"], dtype=g.dtype),
-            grad_sum["grad_sum"],
-        )
-=======
         adapter_grads = accumulator.get_mean()
->>>>>>> 6f20d29b
 
         # Create full gradient structure with zeros for all adapters except this one
         def expand_adapter_grads(lora_param, adapter_grad):
@@ -468,11 +380,7 @@
         self.optimizer.update(self.lora_params, full_lora_grads)
 
         # Clear accumulated gradients
-<<<<<<< HEAD
-        self.accumulated_grads[model_id] = {"grad_sum": None, "denominator": 0}
-=======
         self.accumulated_grads[model_id].reset()
->>>>>>> 6f20d29b
 
         logger.info(f"Applied optimizer step for model {model_id} (adapter {adapter_index})")
         return types.OptimStepOutput()
