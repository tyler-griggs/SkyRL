--- conflicted
+++ resolved
@@ -156,40 +156,28 @@
 
         # Load LoRA adapter weights from all adapters
         for i, layer in enumerate(model.model.layers):
-<<<<<<< HEAD
             for adapter_idx, (hf_model, lora_config) in enumerate(zip(hf_lora_models, lora_configs)):
                 hf_layer = hf_model.base_model.model.model.layers[i]
                 for proj_name in ["gate_proj", "up_proj", "down_proj"]:
+                    hf_proj = getattr(hf_layer, proj_name)
                     load_lora_weights(
                         getattr(layer.mlp, proj_name),
-                        getattr(hf_layer.mlp, proj_name),
+                        adapter_idx=adapter_idx,
+                        lora_A_weights=hf_proj.lora_A["default"].weight.detach().numpy().T,
+                        lora_B_weights=hf_proj.lora_B["default"].weight.detach().numpy().T,
+                        scaling=lora_config.lora_alpha / lora_config.r,
+                        rank=lora_config.r,
+                    )
+                for proj_name in ["q_proj", "k_proj", "v_proj", "o_proj"]:
+                    hf_proj = getattr(hf_layer, proj_name)
+                    load_lora_weights(
+                        getattr(layer.self_attn, proj_name),
+                        lora_A_weights=hf_proj.lora_A["default"].weight.detach().numpy().T,
+                        lora_B_weights=hf_proj.lora_B["default"].weight.detach().numpy().T,
                         adapter_idx=adapter_idx,
                         scaling=lora_config.lora_alpha / lora_config.r,
                         rank=lora_config.r,
                     )
-                for proj_name in ["q_proj", "k_proj", "v_proj", "o_proj"]:
-                    load_lora_weights(
-                        getattr(layer.self_attn, proj_name),
-                        getattr(hf_layer.self_attn, proj_name),
-                        adapter_idx=adapter_idx,
-                        scaling=lora_config.lora_alpha / lora_config.r,
-                        rank=lora_config.r,
-                    )
-=======
-            if hasattr(layer.mlp, "gate_proj") and hasattr(layer.mlp.gate_proj, "lora_A"):
-                for adapter_idx, (hf_model, lora_config) in enumerate(zip(hf_lora_models, lora_configs)):
-                    hf_layer = hf_model.base_model.model.model.layers[i].mlp
-                    for proj_name in ["gate_proj", "up_proj", "down_proj"]:
-                        hf_proj = getattr(hf_layer, proj_name)
-                        load_lora_weights(
-                            getattr(layer.mlp, proj_name),
-                            adapter_idx=adapter_idx,
-                            lora_A_weights=hf_proj.lora_A["default"].weight.detach().numpy().T,
-                            lora_B_weights=hf_proj.lora_B["default"].weight.detach().numpy().T,
-                            scaling=lora_config.lora_alpha / lora_config.r,
-                            rank=lora_config.r,
-                        )
->>>>>>> 47b7717c
 
         # Use different adapter indices for each input
         adapter_indices = jnp.arange(len(lora_adapters), dtype=jnp.int32)
