from flax import nnx
import jax
import jax.numpy as jnp
import optax
from transformers import AutoConfig
from huggingface_hub import snapshot_download

from tx.models import Qwen3ForCausalLM
from tx.utils.models import get_dtype, load_checkpoint
from tx.layers.lora import update_adapter_config


def test_lora_training():
    base_model = "Qwen/Qwen3-0.6B"
    config = AutoConfig.from_pretrained(base_model)
    config.max_lora_adapters = 5
    config.max_lora_rank = 32

    checkpoint_path = snapshot_download(base_model, allow_patterns=["*.safetensors"])
    mesh = jax.make_mesh((1, 1), ("dp", "tp"))
    with jax.set_mesh(mesh):
        model = Qwen3ForCausalLM(config, dtype=get_dtype(config.dtype), rngs=nnx.Rngs(0))
        load_checkpoint(checkpoint_path, config, model)

        # Set different ranks for each adapter (0: rank 16, 1: rank 8)
        update_adapter_config(model, adapter_index=0, lora_rank=16, lora_alpha=16)
        update_adapter_config(model, adapter_index=1, lora_rank=8, lora_alpha=8)

        # Create optimizer that only targets LoRA A and B parameters
        def is_lora_param(path, value):
            return any(name in path for name in ["lora_A", "lora_B"])

        optimizer = nnx.Optimizer(model, optax.adamw(1e-4), wrt=is_lora_param)

        batch = jnp.array([[1, 2, 3, 4, 5, 6, 7, 8, 9, 10], [11, 12, 13, 14, 15, 16, 17, 18, 19, 20]], dtype=jnp.int32)
        target_ids = batch[:, 1:]
        input_ids = batch[:, :-1]
        adapter_indices = jnp.array([0, 1], dtype=jnp.int32)

        def loss_fn(model, input_ids, target_ids):
            outputs = model(input_ids, adapter_indices=adapter_indices)
            logits = outputs["logits"]
            return optax.softmax_cross_entropy_with_integer_labels(logits=logits, labels=target_ids).mean()

        # Compute gradients - we need to use nnx.split to separate parameters
        # that we want to compute gradients for
        graphdef, lora_params, non_lora_params = nnx.split(model, is_lora_param, ...)

        # Helper to extract adapter params at specific index
        def get_adapter_params(params, adapter_idx):
            return jax.tree.map(lambda p: p[adapter_idx].copy(), params)

        # Helper to extract out-of-rank params for an adapter
        def get_out_of_rank_params(params, adapter_idx, rank):
            def slice_param(path, p):
                if 'lora_A' in str(path):
                    return p[adapter_idx, :, rank:].copy()
                elif 'lora_B' in str(path):
                    return p[adapter_idx, rank:, :].copy()
                return p
            return jax.tree.map_with_path(slice_param, params)

        # Save initial states
        initial_adapter_2_params = get_adapter_params(lora_params, 2)
        initial_adapter_0_out_of_rank = get_out_of_rank_params(lora_params, 0, 16)
        initial_adapter_1_out_of_rank = get_out_of_rank_params(lora_params, 1, 8)

        # Training loop
        for step in range(10):

            def loss_for_lora(lora_params):
                merged_model = nnx.merge(graphdef, lora_params, non_lora_params)
                return loss_fn(merged_model, input_ids, target_ids)

            loss_and_grad_fn = nnx.value_and_grad(loss_for_lora)
            loss, lora_grads = loss_and_grad_fn(lora_params)

            optimizer.update(lora_params, lora_grads)

            print(f"Step {step}: loss = {float(loss):.4f}")

<<<<<<< HEAD
        # Verify that adapter index 2 was not modified during training
        final_adapter_2_params = get_adapter_2_params(lora_params)
        for (path1, initial), (path2, final) in zip(
            jax.tree.leaves_with_path(initial_adapter_2_params), jax.tree.leaves_with_path(final_adapter_2_params)
        ):
            assert jnp.allclose(initial, final), f"Adapter index 2 was modified for {path1} but should remain unchanged"
=======
        def verify_params_unchanged(initial_params, final_params, error_msg_prefix):
            for (path, initial), (_, final) in zip(
                jax.tree.leaves_with_path(initial_params),
                jax.tree.leaves_with_path(final_params)
            ):
                assert jnp.allclose(initial, final), f"{error_msg_prefix} for {path}"

        # Verify adapter 2 (unused) was not modified
        final_adapter_2_params = get_adapter_params(lora_params, 2)
        verify_params_unchanged(
            initial_adapter_2_params, final_adapter_2_params, "Adapter 2 was modified"
        )

        # Verify out-of-rank params were not modified
        final_adapter_0_out_of_rank = get_out_of_rank_params(lora_params, 0, 16)
        verify_params_unchanged(
            initial_adapter_0_out_of_rank, final_adapter_0_out_of_rank, "Adapter 0 out-of-rank params modified"
        )
        final_adapter_1_out_of_rank = get_out_of_rank_params(lora_params, 1, 8)
        verify_params_unchanged(
            initial_adapter_1_out_of_rank, final_adapter_1_out_of_rank, "Adapter 1 out-of-rank params modified"
        )
>>>>>>> ddb168c7
<|MERGE_RESOLUTION|>--- conflicted
+++ resolved
@@ -79,14 +79,6 @@
 
             print(f"Step {step}: loss = {float(loss):.4f}")
 
-<<<<<<< HEAD
-        # Verify that adapter index 2 was not modified during training
-        final_adapter_2_params = get_adapter_2_params(lora_params)
-        for (path1, initial), (path2, final) in zip(
-            jax.tree.leaves_with_path(initial_adapter_2_params), jax.tree.leaves_with_path(final_adapter_2_params)
-        ):
-            assert jnp.allclose(initial, final), f"Adapter index 2 was modified for {path1} but should remain unchanged"
-=======
         def verify_params_unchanged(initial_params, final_params, error_msg_prefix):
             for (path, initial), (_, final) in zip(
                 jax.tree.leaves_with_path(initial_params),
@@ -109,4 +101,3 @@
         verify_params_unchanged(
             initial_adapter_1_out_of_rank, final_adapter_1_out_of_rank, "Adapter 1 out-of-rank params modified"
         )
->>>>>>> ddb168c7
