--- conflicted
+++ resolved
@@ -1,9 +1,5 @@
-<<<<<<< HEAD
-import os
-=======
 from pathlib import Path
 
->>>>>>> 6f20d29b
 import jax
 import numpy as np
 import jax.numpy as jnp
@@ -38,16 +34,6 @@
     return types.ForwardBackwardInput.model_validate(payload)
 
 
-<<<<<<< HEAD
-def _mean_grads_from_sum(accumulator: dict):
-    """Convert accumulator (sum, denom) -> mean grads tree."""
-    assert accumulator["grad_sum"] is not None and accumulator["denominator"] > 0
-    denom = accumulator["denominator"]
-    return jax.tree.map(lambda g: g / jnp.asarray(denom, dtype=g.dtype), accumulator["grad_sum"])
-
-
-=======
->>>>>>> 6f20d29b
 def _assert_tree_allclose(t1, t2, rtol=1e-3, atol=1e-3, min_match_pct=99.0):
     """Assert that at least min_match_pct% of elements in two trees are close."""
     leaves1 = jax.tree.leaves(t1)
@@ -110,19 +96,11 @@
     # Process round 1 batch
     engine.process_forward_backward_batch(reqs_round1)
 
-<<<<<<< HEAD
-    grads_A1_round1 = jax.tree.map(lambda x: x.copy(), engine.accumulated_grads[adapter1_id]["grad_sum"])
-
-    # Clear stored grads so we can run another fwd/bwd without optimizer update.
-    engine.accumulated_grads[adapter1_id] = {"grad_sum": None, "denominator": 0}
-    engine.accumulated_grads[adapter2_id] = {"grad_sum": None, "denominator": 0}
-=======
     grads_A1_round1 = jax.tree.map(lambda x: x.copy(), engine.accumulated_grads[adapter1_id].grad_sum)
 
     # Clear stored grads so we can run another fwd/bwd without optimizer update.
     engine.accumulated_grads[adapter1_id].reset()
     engine.accumulated_grads[adapter2_id].reset()
->>>>>>> 6f20d29b
 
     a1_input = make_fwd_bwd_input([[1, 2, 3, 4], [5, 6, 7, 8]])
     a2_input2 = make_fwd_bwd_input([[9, 10, 11, 12], [13, 14, 15, 16], [17, 18, 19, 20], [21, 22, 23, 24]])
@@ -134,11 +112,7 @@
     # Process round 2 batch
     engine.process_forward_backward_batch(reqs_round2)
 
-<<<<<<< HEAD
-    grads_A1_round2 = jax.tree.map(lambda x: x.copy(), engine.accumulated_grads[adapter1_id]["grad_sum"])
-=======
     grads_A1_round2 = jax.tree.map(lambda x: x.copy(), engine.accumulated_grads[adapter1_id].grad_sum)
->>>>>>> 6f20d29b
 
     # Compare gradients using 99% match threshold
     _assert_tree_allclose(grads_A1_round1, grads_A1_round2, rtol=1e-3, atol=1e-2, min_match_pct=99.0)
@@ -150,14 +124,6 @@
     per-adapter mean gradients as without micro-batching.
     """
     # Build engine and two adapters.
-<<<<<<< HEAD
-    engine = TinkerEngine(
-        base_model_name="Qwen/Qwen3-0.6B",
-        checkpoints_base_path="",
-        max_lora_adapters=8,
-        max_lora_rank=32,
-    )
-=======
     config = EngineConfig(
         base_model="Qwen/Qwen3-0.6B",
         checkpoints_base=Path(""),
@@ -166,7 +132,6 @@
         micro_batch_size=4,
     )
     engine = TinkerEngine(config)
->>>>>>> 6f20d29b
 
     adapter1_id = "adapter1"
     adapter2_id = "adapter2"
@@ -193,49 +158,6 @@
         (FutureStub(1001), adapter1_id, a1_input),
         (FutureStub(1002), adapter2_id, a2_input),
     ]
-<<<<<<< HEAD
-
-    # Run 1: micro-batching enabled
-    prev_env = os.environ.get("TX_MICRO_BATCH_SIZE")
-    os.environ["TX_MICRO_BATCH_SIZE"] = "4"
-
-    engine.process_forward_backward_batch(reqs)
-    acc_micro_a1 = engine.accumulated_grads[adapter1_id]
-    acc_micro_a2 = engine.accumulated_grads[adapter2_id]
-    mean_micro_a1 = _mean_grads_from_sum(acc_micro_a1)
-    mean_micro_a2 = _mean_grads_from_sum(acc_micro_a2)
-
-    # Sanity check gradient sum denominators with micro-batching
-    assert acc_micro_a1["denominator"] == 2
-    assert acc_micro_a2["denominator"] == 4
-
-    # Reset accumulators (no optimizer step)
-    engine.accumulated_grads[adapter1_id] = {"grad_sum": None, "denominator": 0}
-    engine.accumulated_grads[adapter2_id] = {"grad_sum": None, "denominator": 0}
-
-    # Run 2: micro-batching disabled
-    os.environ["TX_MICRO_BATCH_SIZE"] = "0"
-
-    engine.process_forward_backward_batch(reqs)
-    acc_full_a1 = engine.accumulated_grads[adapter1_id]
-    acc_full_a2 = engine.accumulated_grads[adapter2_id]
-    mean_full_a1 = _mean_grads_from_sum(acc_full_a1)
-    mean_full_a2 = _mean_grads_from_sum(acc_full_a2)
-
-    # Sanity check gradient sum denominators without micro-batching
-    assert acc_full_a1["denominator"] == 2
-    assert acc_full_a2["denominator"] == 4
-
-    # Compare MEAN gradients with and without micro-batching
-    _assert_tree_allclose(mean_micro_a1, mean_full_a1, rtol=1e-3, atol=5e-3)
-    _assert_tree_allclose(mean_micro_a2, mean_full_a2, rtol=1e-3, atol=5e-3)
-
-    # Cleanup env
-    if prev_env is None:
-        os.environ.pop("TX_MICRO_BATCH_SIZE", None)
-    else:
-        os.environ["TX_MICRO_BATCH_SIZE"] = prev_env
-=======
 
     # Run 1: micro-batching enabled
     engine.process_forward_backward_batch(reqs)
@@ -278,5 +200,4 @@
 
     # Compare MEAN gradients with and without micro-batching
     _assert_tree_allclose(mean_micro_a1, mean_full_a1, rtol=1e-3, atol=5e-3)
-    _assert_tree_allclose(mean_micro_a2, mean_full_a2, rtol=1e-3, atol=5e-3)
->>>>>>> 6f20d29b
+    _assert_tree_allclose(mean_micro_a2, mean_full_a2, rtol=1e-3, atol=5e-3)