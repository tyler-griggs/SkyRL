--- conflicted
+++ resolved
@@ -31,10 +31,6 @@
     def step(self, action: str) -> BaseTextEnvStepOutput:
         done = True  # always done after one step
         reward = self._get_reward(action)
-<<<<<<< HEAD
-=======
         metrics = self._calculate_metrics(action)
-
->>>>>>> 4f30ccd8
         # No observation in gsm8k, and no tool call
         return BaseTextEnvStepOutput(observations=[], reward=reward, done=done, metadata={}, metrics=metrics)