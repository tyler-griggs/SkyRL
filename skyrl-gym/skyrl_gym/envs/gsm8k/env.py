--- conflicted
+++ resolved
@@ -21,17 +21,11 @@
 
     def _calculate_metrics(self, action: str) -> Dict[str, Any]:
         """Calculate environment-specific metrics for training insights."""
-<<<<<<< HEAD
-        word_count = len(action.split())
-        contains_boxed = float("\\boxed{" in action)
-        return {
-=======
         response_length = len(action)
         word_count = len(action.split())
         contains_boxed = float("\\boxed{" in action)
         return {
             "response_length": response_length,
->>>>>>> 85cbd62d
             "word_count": word_count,
             "contains_boxed": contains_boxed,
         }
@@ -40,9 +34,6 @@
         done = True  # always done after one step
         reward = self._get_reward(action)
         metrics = self._calculate_metrics(action)
-<<<<<<< HEAD
-=======
 
->>>>>>> 85cbd62d
         # No observation in gsm8k, and no tool call
         return BaseTextEnvStepOutput(observations=[], reward=reward, done=done, metadata={}, metrics=metrics)