[build-system]
requires = ["setuptools>=45", "wheel"]
build-backend = "setuptools.build_meta"

[project]
name = "skyrl-train"
version = "0.1.0"
description = "skyrl-train"
authors = [
    {name = "NovaSkyAI", email = "novasky.berkeley@gmail.com"}
]
license = {text = "MIT"}
readme = "README.md"
requires-python = "==3.12.*"
classifiers = [
    "Programming Language :: Python :: 3",
    "License :: OSI Approved :: MIT License",
    "Operating System :: OS Independent",
]

dependencies = [
<<<<<<< HEAD
    "pyarrow==20.0.0",
=======
>>>>>>> 006361f6
    "loguru",
    "tqdm",
    "tensorboard",
    "func_timeout",
    "transformers>=4.51.0, <4.54.0",  # otherwise run into https://github.com/vllm-project/vllm-ascend/issues/2046
    "hydra-core==1.3.2",
    "accelerate",
    "torchdata",
    "omegaconf",
    "ray==2.48.0",
    "peft",
    "debugpy==1.8.0",
    "hf_transfer",
    "wandb",
    "datasets",
    "tensordict",
    "jaxtyping",
    "skyrl-gym",
<<<<<<< HEAD
    "fastapi",
    "uvicorn",
    "flash-attn",
=======
    "flash-attn",
    "polars",
>>>>>>> 006361f6
]

[tool.uv]
conflicts = [
    [
        { extra = "vllm" },
        { extra = "sglang" },
    ],
    [
        { extra = "vllm" },
        { extra = "flashrl" },
        { extra = "sglang" },
    ]
]

[tool.uv.sources]
skyrl-gym = { path = "./skyrl-gym" , editable = true }
torch = { index = "pytorch-cu128" }
torchvision = { index = "pytorch-cu128" }
flash-attn = { url = "https://github.com/Dao-AILab/flash-attention/releases/download/v2.8.0.post2/flash_attn-2.8.0.post2+cu12torch2.7cxx11abiFALSE-cp312-cp312-linux_x86_64.whl" }
# NOTE (sumanthrh): We explictly use a flashinfer wheel from their index. 
# The wheels on PyPI don't come with pre-compiled kernels and the package will JIT compile them at runtime which is slow.
# additionally, different inference engines may pin different compatible flashinfer versions, so we provide the option to pin different versions for vllm/sglang
flashinfer-python = [
    { url = "https://download.pytorch.org/whl/cu128/flashinfer/flashinfer_python-0.2.6.post1%2Bcu128torch2.7-cp39-abi3-linux_x86_64.whl", marker = "extra =='vllm'" }, 
    { url = "https://download.pytorch.org/whl/cu128/flashinfer/flashinfer_python-0.2.6.post1%2Bcu128torch2.7-cp39-abi3-linux_x86_64.whl", marker = "extra == 'sglang' and extra != 'vllm'" }
]
<<<<<<< HEAD
 
=======

>>>>>>> 006361f6
[project.optional-dependencies]
deepspeed = [
    "deepspeed==0.16.5"
]
dev = [
    "ruff==0.11.9",
    "black==24.10.0",
    "pytest>=6.2.5",
    "pytest-asyncio",
    "pre-commit",
<<<<<<< HEAD
=======
    "fastapi",
    "uvicorn",
    "litellm",
>>>>>>> 006361f6
]
docs = [
    "sphinx>=7.0.0",
    "sphinx-rtd-theme>=2.0.0",
    "sphinx-autodoc-typehints>=1.25.0",
    "myst-parser>=2.0.0",
    "sphinx-copybutton>=0.5.0",
    "sphinx-autobuild>=2021.3.14"
]
litellm = [
    "litellm[proxy]>=1.67.5",
]
vllm = [
<<<<<<< HEAD
    "vllm==0.9.2",
    "torch==2.7.0",
=======
    "vllm==0.10.1.1",
    "torch==2.7.1",
>>>>>>> 006361f6
    "flashinfer-python",
    "torchvision"
]
sglang = [
    "sglang[srt,openai,torch_memory_saver]==0.4.8.post1",  # 0.4.9.post1 causes non-colocate weight broadcast to hang
    "flashinfer-python",
    "torch==2.7.1",
    "torchvision",
]
flashrl = [
    # TODO (sumanthrh): Shift to install from git source
<<<<<<< HEAD
    # Currently, this is the wheel built for commit a13b4adac at: https://github.com/SumanthRH/vllm/tree/flashrl
    # Install from git source is currently breaking for some reason
    "vllm @ https://github.com/NovaSky-AI/SkyRL/releases/download/skyrl_train-v0.1.0/vllm-0.1.dev7505+ga13b4adac-cp312-cp312-linux_x86_64.whl",
    "torch==2.7.0",
    "flashinfer-python",
    "torchvision"
]
verifiers = [
    "verifiers",
    "prime",
=======
    # Currently, this is the wheel built for commit 4b04dfc at: https://github.com/SumanthRH/vllm/tree/flashrl
    # Install from git source is currently defaulting to cpu build for some reason
    "vllm @ https://github.com/NovaSky-AI/SkyRL/releases/download/skyrl_train-v0.1.0/vllm-0.1.dev7509+gcc487699a.d20250821-cp312-cp312-linux_x86_64.whl",
    "torch==2.7.0",
    "flashinfer-python",
    "torchvision",
>>>>>>> 006361f6
]

[[tool.uv.index]]
name = "pytorch-cu128"
url = "https://download.pytorch.org/whl/cu128"
explicit = true

[tool.setuptools.packages.find]
include = ["skyrl_train*"]

[tool.setuptools.dynamic]
version = {attr = "skyrl_train.__version__"}
readme = {file = ["README.md"]}

[tool.pytest.ini_options]
addopts = "-v -s"
testpaths = [
    "tests",
]



[tool.isort]
profile = "black"
multi_line_output = 3
include_trailing_comma = true
force_grid_wrap = 0
use_parentheses = true
line_length = 120
known_third_party = "wandb"

[tool.black]
line-length = 120
include = '\.pyi?$'
extend-exclude = '''
/(
  # directories
  \.eggs
  | \.git
  | \.hg
  | \.mypy_cache
  | \.tox
  | \.venv
  | build
  | dist
)/
'''

[tool.flake8]
max-line-length = 120
max-doc-length = 120
extend-ignore = [
    # Default ignored errors by flake8
    "E121", "E123", "E126", "E226", "E24", "E704",
    # F401 module imported but unused
    "F401",
    # E203 whitespace before ':' (conflict with black)
    "E203",
    # E231 missing whitespace after ',' (conflict with black)
    "E231",
    # E501 line too long (conflict with black)
    "E501",
    # E741 do not use variables named 'l', 'O', or 'I'
    "E741",
    # W503 line break before binary operator (conflict with black)
    "W503",
    # W504 line break after binary operator (conflict with black)
    "W504",
    # W505 doc line too long (conflict with black)
    "W505",
    # W605 invalid escape sequence 'x' (conflict with latex within docs)
    "W605",
]

[tool.ruff.lint]
ignore = [
    "F722" # Syntax error in annotation - ignored because this doesn't play well with jaxtyping
]<|MERGE_RESOLUTION|>--- conflicted
+++ resolved
@@ -19,10 +19,6 @@
 ]
 
 dependencies = [
-<<<<<<< HEAD
-    "pyarrow==20.0.0",
-=======
->>>>>>> 006361f6
     "loguru",
     "tqdm",
     "tensorboard",
@@ -41,14 +37,8 @@
     "tensordict",
     "jaxtyping",
     "skyrl-gym",
-<<<<<<< HEAD
-    "fastapi",
-    "uvicorn",
-    "flash-attn",
-=======
     "flash-attn",
     "polars",
->>>>>>> 006361f6
 ]
 
 [tool.uv]
@@ -76,11 +66,7 @@
     { url = "https://download.pytorch.org/whl/cu128/flashinfer/flashinfer_python-0.2.6.post1%2Bcu128torch2.7-cp39-abi3-linux_x86_64.whl", marker = "extra =='vllm'" }, 
     { url = "https://download.pytorch.org/whl/cu128/flashinfer/flashinfer_python-0.2.6.post1%2Bcu128torch2.7-cp39-abi3-linux_x86_64.whl", marker = "extra == 'sglang' and extra != 'vllm'" }
 ]
-<<<<<<< HEAD
- 
-=======
 
->>>>>>> 006361f6
 [project.optional-dependencies]
 deepspeed = [
     "deepspeed==0.16.5"
@@ -91,12 +77,9 @@
     "pytest>=6.2.5",
     "pytest-asyncio",
     "pre-commit",
-<<<<<<< HEAD
-=======
     "fastapi",
     "uvicorn",
     "litellm",
->>>>>>> 006361f6
 ]
 docs = [
     "sphinx>=7.0.0",
@@ -110,13 +93,8 @@
     "litellm[proxy]>=1.67.5",
 ]
 vllm = [
-<<<<<<< HEAD
-    "vllm==0.9.2",
-    "torch==2.7.0",
-=======
     "vllm==0.10.1.1",
     "torch==2.7.1",
->>>>>>> 006361f6
     "flashinfer-python",
     "torchvision"
 ]
@@ -128,27 +106,17 @@
 ]
 flashrl = [
     # TODO (sumanthrh): Shift to install from git source
-<<<<<<< HEAD
-    # Currently, this is the wheel built for commit a13b4adac at: https://github.com/SumanthRH/vllm/tree/flashrl
-    # Install from git source is currently breaking for some reason
-    "vllm @ https://github.com/NovaSky-AI/SkyRL/releases/download/skyrl_train-v0.1.0/vllm-0.1.dev7505+ga13b4adac-cp312-cp312-linux_x86_64.whl",
-    "torch==2.7.0",
-    "flashinfer-python",
-    "torchvision"
-]
-verifiers = [
-    "verifiers",
-    "prime",
-=======
     # Currently, this is the wheel built for commit 4b04dfc at: https://github.com/SumanthRH/vllm/tree/flashrl
     # Install from git source is currently defaulting to cpu build for some reason
     "vllm @ https://github.com/NovaSky-AI/SkyRL/releases/download/skyrl_train-v0.1.0/vllm-0.1.dev7509+gcc487699a.d20250821-cp312-cp312-linux_x86_64.whl",
     "torch==2.7.0",
     "flashinfer-python",
     "torchvision",
->>>>>>> 006361f6
 ]
-
+verifiers = [
+    "verifiers",
+    "prime",
+]
 [[tool.uv.index]]
 name = "pytorch-cu128"
 url = "https://download.pytorch.org/whl/cu128"
