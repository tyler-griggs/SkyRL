--- conflicted
+++ resolved
@@ -94,12 +94,8 @@
     "sphinx-copybutton>=0.5.0",
     "sphinx-autobuild>=2021.3.14"
 ]
-<<<<<<< HEAD
-litellm = [
-=======
 # TODO(tgriggs): Add `sandboxes` here once available as a package.
 sandboxes = [
->>>>>>> dcea0286
     "litellm[proxy]>=1.67.5",
 ]
 vllm = [
