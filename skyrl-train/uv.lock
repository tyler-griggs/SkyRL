--- conflicted
+++ resolved
@@ -1762,17 +1762,9 @@
 version = "1.91.0"
 source = { registry = "https://pypi.org/simple" }
 resolution-markers = [
-<<<<<<< HEAD
-    "platform_machine != 'aarch64' and sys_platform == 'linux' and extra == 'extra-11-skyrl-train-sglang' and extra != 'extra-11-skyrl-train-vllm'",
-    "platform_machine == 'aarch64' and sys_platform == 'linux' and extra == 'extra-11-skyrl-train-sglang' and extra != 'extra-11-skyrl-train-vllm'",
-    "sys_platform != 'linux' and extra == 'extra-11-skyrl-train-sglang' and extra != 'extra-11-skyrl-train-vllm'",
-    "sys_platform == 'linux' and extra != 'extra-11-skyrl-train-sglang' and extra != 'extra-11-skyrl-train-vllm'",
-    "sys_platform != 'linux' and extra != 'extra-11-skyrl-train-sglang' and extra != 'extra-11-skyrl-train-vllm'",
-=======
     "(platform_machine != 'aarch64' and sys_platform == 'linux') or (platform_python_implementation != 'CPython' and sys_platform == 'linux')",
     "sys_platform != 'linux'",
     "platform_machine == 'aarch64' and platform_python_implementation == 'CPython' and sys_platform == 'linux'",
->>>>>>> f03a2dd1
 ]
 dependencies = [
     { name = "anyio" },
@@ -2835,14 +2827,8 @@
     { name = "tensordict" },
     { name = "torchdata" },
     { name = "tqdm" },
-<<<<<<< HEAD
-    { name = "transformers", version = "4.52.3", source = { registry = "https://pypi.org/simple" }, marker = "extra == 'extra-11-skyrl-train-sglang'" },
-    { name = "transformers", version = "4.53.0", source = { registry = "https://pypi.org/simple" }, marker = "extra == 'extra-11-skyrl-train-vllm' or extra != 'extra-11-skyrl-train-sglang'" },
-    { name = "uvicorn" },
-=======
     { name = "transformers", version = "4.52.3", source = { registry = "https://pypi.org/simple" }, marker = "extra == 'extra-11-skyrl-train-sglang' or (extra == 'extra-11-skyrl-train-flashrl' and extra == 'extra-11-skyrl-train-vllm')" },
     { name = "transformers", version = "4.53.0", source = { registry = "https://pypi.org/simple" }, marker = "extra == 'extra-11-skyrl-train-flashrl' or extra != 'extra-11-skyrl-train-sglang' or (extra == 'extra-11-skyrl-train-sglang' and extra == 'extra-11-skyrl-train-vllm')" },
->>>>>>> f03a2dd1
     { name = "wandb" },
 ]
 
@@ -2865,16 +2851,11 @@
     { name = "sphinx-copybutton" },
     { name = "sphinx-rtd-theme" },
 ]
-<<<<<<< HEAD
-litellm = [
-    { name = "litellm" },
-=======
 flashrl = [
     { name = "torch", version = "2.7.0+cu128", source = { registry = "https://download.pytorch.org/whl/cu128" } },
     { name = "torchvision", version = "0.22.0", source = { registry = "https://download.pytorch.org/whl/cu128" }, marker = "(platform_machine == 'aarch64' and platform_python_implementation == 'CPython' and sys_platform == 'linux' and extra == 'extra-11-skyrl-train-flashrl') or (platform_machine != 'aarch64' and extra == 'extra-11-skyrl-train-flashrl' and extra == 'extra-11-skyrl-train-sglang') or (platform_machine != 'aarch64' and extra == 'extra-11-skyrl-train-flashrl' and extra == 'extra-11-skyrl-train-vllm') or (platform_machine != 'aarch64' and extra == 'extra-11-skyrl-train-sglang' and extra == 'extra-11-skyrl-train-vllm') or (platform_python_implementation != 'CPython' and extra == 'extra-11-skyrl-train-flashrl' and extra == 'extra-11-skyrl-train-sglang') or (platform_python_implementation != 'CPython' and extra == 'extra-11-skyrl-train-flashrl' and extra == 'extra-11-skyrl-train-vllm') or (platform_python_implementation != 'CPython' and extra == 'extra-11-skyrl-train-sglang' and extra == 'extra-11-skyrl-train-vllm') or (sys_platform != 'linux' and extra == 'extra-11-skyrl-train-flashrl' and extra == 'extra-11-skyrl-train-sglang') or (sys_platform != 'linux' and extra == 'extra-11-skyrl-train-flashrl' and extra == 'extra-11-skyrl-train-vllm') or (sys_platform != 'linux' and extra == 'extra-11-skyrl-train-sglang' and extra == 'extra-11-skyrl-train-vllm') or (extra != 'extra-11-skyrl-train-flashrl' and extra == 'extra-11-skyrl-train-sglang' and extra == 'extra-11-skyrl-train-vllm')" },
     { name = "torchvision", version = "0.22.0+cu128", source = { registry = "https://download.pytorch.org/whl/cu128" }, marker = "(platform_machine != 'aarch64' and extra == 'extra-11-skyrl-train-flashrl') or (platform_python_implementation != 'CPython' and extra == 'extra-11-skyrl-train-flashrl') or (sys_platform != 'linux' and extra == 'extra-11-skyrl-train-flashrl') or (extra == 'extra-11-skyrl-train-flashrl' and extra == 'extra-11-skyrl-train-sglang') or (extra == 'extra-11-skyrl-train-flashrl' and extra == 'extra-11-skyrl-train-vllm') or (extra == 'extra-11-skyrl-train-sglang' and extra == 'extra-11-skyrl-train-vllm')" },
     { name = "vllm", version = "0.1.dev7509+gcc487699a.d20250821", source = { url = "https://github.com/NovaSky-AI/SkyRL/releases/download/skyrl_train-v0.1.0/vllm-0.1.dev7509+gcc487699a.d20250821-cp312-cp312-linux_x86_64.whl" } },
->>>>>>> f03a2dd1
 ]
 sglang = [
     { name = "sglang", extra = ["openai", "srt", "torch-memory-saver"], marker = "extra == 'extra-11-skyrl-train-sglang' or (extra == 'extra-11-skyrl-train-flashrl' and extra == 'extra-11-skyrl-train-vllm')" },
@@ -2938,19 +2919,11 @@
     { name = "torchvision", marker = "extra == 'vllm'", index = "https://download.pytorch.org/whl/cu128" },
     { name = "tqdm" },
     { name = "transformers", specifier = ">=4.51.0" },
-<<<<<<< HEAD
-    { name = "uvicorn" },
-    { name = "vllm", marker = "extra == 'vllm'", specifier = "==0.9.2" },
-    { name = "wandb" },
-]
-provides-extras = ["deepspeed", "dev", "docs", "litellm", "vllm", "sglang"]
-=======
     { name = "vllm", marker = "extra == 'flashrl'", url = "https://github.com/NovaSky-AI/SkyRL/releases/download/skyrl_train-v0.1.0/vllm-0.1.dev7509+gcc487699a.d20250821-cp312-cp312-linux_x86_64.whl" },
     { name = "vllm", marker = "extra == 'vllm'", specifier = "==0.9.2" },
     { name = "wandb" },
 ]
 provides-extras = ["deepspeed", "dev", "docs", "vllm", "sglang", "flashrl"]
->>>>>>> f03a2dd1
 
 [[package]]
 name = "smmap"
