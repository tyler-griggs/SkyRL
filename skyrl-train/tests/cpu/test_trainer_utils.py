"""
uv run --isolated --extra dev pytest tests/cpu/test_trainer_utils.py
"""

from skyrl_train.utils.trainer_utils import (
    run_on_each_node,
    cleanup_old_checkpoints,
    validate_consistency_for_latest_checkpoint,
    sanitize_data_source,
    calculate_per_dataset_metrics,
    dump_per_dataset_eval_results,
    handle_dynamic_sampling,
    handle_replace_sampling,
    handle_filter_sampling,
    filter_generator_output,
    validate_generator_output,
)
from skyrl_train.generators.base import GeneratorInput, GeneratorOutput
from typing import Union
import ray
import os
import tempfile
import pytest
import re

from unittest.mock import Mock, patch, mock_open
import json

BasicType = Union[int, float, str, bool, type(None)]


def test_run_on_node_local_rank_0():
    def fn(x):
        return x + 1

    all_nodes = [node for node in ray.nodes() if node.get("CPU", 0) > 0]
    # repeat the node ids 4 times to test that the function is called only once per node
    node_ids = [all_nodes[i]["NodeID"] for i in range(len(all_nodes))] * 4
    ret = run_on_each_node(node_ids, fn, 1)
    assert ret == [2] * len(all_nodes)


def setup_mock_ckpts(tmpdir, checkpoint_steps):
    """
    Sets up dummy checkpoint directories.
    """
    # Create dummy checkpoint directories
    for step in checkpoint_steps:
        os.makedirs(os.path.join(tmpdir, f"global_step_{step}"))
    return


def test_cleanup_old_checkpoints():
    """
    Verify that _cleanup_old_checkpoints correctly removes old checkpoints
    while keeping the most recent ones.
    """
    with tempfile.TemporaryDirectory() as tmpdir:
        # 1. Setup
        checkpoint_steps = [1, 2, 10, 11]
        setup_mock_ckpts(tmpdir, checkpoint_steps=checkpoint_steps)

        # 2. Execute
        cleanup_old_checkpoints(tmpdir, max_ckpts_to_keep=2, current_global_step=11)

        # 3. Verify
        remaining_dirs = sorted(os.listdir(tmpdir))
        expected_remaining = ["global_step_10", "global_step_11"]

        assert len(remaining_dirs) == 2, "Incorrect number of checkpoints remaining"
        assert remaining_dirs == expected_remaining, "Did not keep the correct (most recent) checkpoints"

    with tempfile.TemporaryDirectory() as tmpdir:
        # 1. Setup
        checkpoint_steps = [1, 2, 10, 11]
        setup_mock_ckpts(tmpdir, checkpoint_steps=checkpoint_steps)

        # 2. Execute - remove all checkpoints
        cleanup_old_checkpoints(tmpdir, max_ckpts_to_keep=0, current_global_step=11)

        # 3. Verify
        remaining_dirs = sorted(os.listdir(tmpdir))
        assert len(remaining_dirs) == 0, "Cleanup should have removed all checkpoints"

    # 3. Test cleanup with `current_global_step` less than the highest global step in the folder
    # This means that the folder contains checkpoints from a previous run.
    with tempfile.TemporaryDirectory() as tmpdir:
        # 1. Setup
        checkpoint_steps = [1, 2, 10, 11]
        setup_mock_ckpts(tmpdir, checkpoint_steps=checkpoint_steps)

        # 2. Execute
        cleanup_old_checkpoints(tmpdir, max_ckpts_to_keep=2, current_global_step=2)

        remaining_dirs = sorted(os.listdir(tmpdir))
        assert len(remaining_dirs) == 4, "Cleanup should not have removed any checkpoints"


def test_cleanup_does_not_run_when_not_needed():
    """
    Verify that cleanup does not remove any checkpoints if the total number
    is less than or equal to max_ckpts_to_keep.
    """
    with tempfile.TemporaryDirectory() as tmpdir:
        # 1. Setup
        checkpoint_steps = [1, 2, 3, 4]
        setup_mock_ckpts(tmpdir, checkpoint_steps=checkpoint_steps)

        # 2. Execute
        cleanup_old_checkpoints(tmpdir, max_ckpts_to_keep=5, current_global_step=4)

        # 3. Verify
        remaining_dirs = sorted(os.listdir(tmpdir))
        assert len(remaining_dirs) == 4, "Cleanup should not have removed any checkpoints"


def test_cleanup_with_negative_max_checkpoints():
    """
    Verify that cleanup is disabled when max_ckpts_to_keep is -1
    """
    with tempfile.TemporaryDirectory() as tmpdir:
        # 1. Setup
        checkpoint_steps = [1, 2, 3, 4, 5]
        setup_mock_ckpts(tmpdir, checkpoint_steps=checkpoint_steps)

        # 2. Execute
        cleanup_old_checkpoints(tmpdir, max_ckpts_to_keep=-1, current_global_step=5)

        # 3. Verify
        remaining_dirs = sorted(os.listdir(tmpdir))
        assert len(remaining_dirs) == 5, "Cleanup should be disabled when max_ckpts_to_keep is -1"


def test_validate_consistency_for_latest_checkpoint():
    """
    Verify that `validate_consistency_for_latest_checkpoint` correctly validates the checkpoint folder.
    """
    with tempfile.TemporaryDirectory() as tmpdir:
        # 1. Setup
        checkpoint_steps = [1, 2, 3, 4, 5]
        setup_mock_ckpts(tmpdir, checkpoint_steps=checkpoint_steps)

        latest_ckpt_file = os.path.join(tmpdir, "latest_ckpt_global_step.txt")
        with open(latest_ckpt_file, "w") as f:
            f.write("5")

        latest_ckpt_path = os.path.join(tmpdir, "global_step_5")
        ckpt_iteration = 5

        # 2. Execute
        validate_consistency_for_latest_checkpoint(
            tmpdir, ckpt_iteration, latest_ckpt_path, latest_ckpt_file, save_interval=1
        )


def test_validate_consistency_for_latest_checkpoint_with_inconsistent_folder():
    """
    Verify that `validate_consistency_for_latest_checkpoint` correctly validates the checkpoint folder.
    """
    # Example 1: `latest_ckpt_global_step.txt` points to a lower global step than the highest global step in the folder
    with tempfile.TemporaryDirectory() as tmpdir:
        # 1. Setup
        checkpoint_steps = [1, 2, 3, 4, 5]
        setup_mock_ckpts(tmpdir, checkpoint_steps=checkpoint_steps)

        # change the latest checkpoint file to point to a lower global step
        latest_ckpt_file = os.path.join(tmpdir, "latest_ckpt_global_step.txt")
        with open(latest_ckpt_file, "w") as f:
            f.write("3")

        latest_ckpt_path = os.path.join(tmpdir, "global_step_3")
        ckpt_iteration = 3
        save_interval = 1

        # 2. Execute
        with pytest.raises(ValueError, match="Inconsistent checkpoint folder"):
            validate_consistency_for_latest_checkpoint(
                tmpdir, ckpt_iteration, latest_ckpt_path, latest_ckpt_file, save_interval=save_interval
            )

    # Example 2: `latest_ckpt_global_step.txt` points to a lower global step but it's within the save interval
    with tempfile.TemporaryDirectory() as tmpdir:
        # 1. Setup
        checkpoint_steps = [1, 3, 5]
        setup_mock_ckpts(tmpdir, checkpoint_steps=checkpoint_steps)

        # change the latest checkpoint file to point to a lower global step
        latest_ckpt_file = os.path.join(tmpdir, "latest_ckpt_global_step.txt")
        with open(latest_ckpt_file, "w") as f:
            f.write("3")

        save_interval = 2
        latest_ckpt_path = os.path.join(tmpdir, "global_step_3")
        ckpt_iteration = 3

        # 2. Execute
        validate_consistency_for_latest_checkpoint(
            tmpdir, ckpt_iteration, latest_ckpt_path, latest_ckpt_file, save_interval=save_interval
        )


def test_sanitize_data_source_none():
    """Test sanitize_data_source with None input."""
    result = sanitize_data_source(None)
    assert result == "unknown"


def test_sanitize_data_source_slash_replacement():
    """Test sanitize_data_source replaces slashes with underscores."""
    result = sanitize_data_source("dataset/with/slashes")
    assert result == "dataset_with_slashes"


def test_sanitize_data_source_normal_string():
    """Test sanitize_data_source with normal string."""
    result = sanitize_data_source("normal_dataset")
    assert result == "normal_dataset"


def test_calculate_per_dataset_metrics_single_source():
    """Test calculate_per_dataset_metrics with single data source."""
    # Create test data
    generator_outputs = {
        "rewards": [0.5, 0.7, 0.9],
        "prompt_token_ids": [[1, 2, 3], [4, 5, 6], [7, 8, 9]],
        "response_ids": [[10, 11], [12, 13], [14, 15]],
    }
    uids = ["uid1", "uid2", "uid3"]
    data_sources = ["dataset1", "dataset1", "dataset1"]

    result = calculate_per_dataset_metrics(generator_outputs, uids, data_sources, 2)

    # Verify results - actual computed values
    # Mean reward: (0.5 + 0.7 + 0.9) / 3 = 0.7
    # Pass@N: all rewards > 0, all unique uids, so 3/3 = 1.0
    assert "eval/dataset1/avg_score" in result
    assert "eval/dataset1/pass_at_2" in result
    assert result["eval/dataset1/avg_score"] == pytest.approx(0.7)
    assert result["eval/dataset1/pass_at_2"] == 1.0


def test_calculate_per_dataset_metrics_multiple_sources():
    """Test calculate_per_dataset_metrics with multiple data sources including None."""
    # Create test data with mixed sources
    generator_outputs = {
        "rewards": [0.5, 0.7, 0.9, 0.4],
        "prompt_token_ids": [[1, 2], [3, 4], [5, 6], [7, 8]],
        "response_ids": [[10, 11], [12, 13], [14, 15], [16, 17]],
    }
    uids = ["uid1", "uid2", "uid3", "uid4"]
    data_sources = ["dataset1", None, "dataset1", None]

    result = calculate_per_dataset_metrics(generator_outputs, uids, data_sources, 2)

    # Verify results for both datasets - actual computed values
    # dataset1: indices 0, 2 -> rewards [0.5, 0.9] -> mean = 0.7, pass@n = 2/2 = 1.0
    # unknown (None): indices 1, 3 -> rewards [0.7, 0.4] -> mean = 0.55, pass@n = 2/2 = 1.0
    assert "eval/dataset1/avg_score" in result
    assert "eval/dataset1/pass_at_2" in result
    assert "eval/unknown/avg_score" in result
    assert "eval/unknown/pass_at_2" in result

    assert result["eval/dataset1/avg_score"] == pytest.approx(0.7)
    assert result["eval/dataset1/pass_at_2"] == 1.0
    assert result["eval/unknown/avg_score"] == pytest.approx(0.55)
    assert result["eval/unknown/pass_at_2"] == 1.0


@patch("builtins.open", new_callable=mock_open)
def test_dump_per_dataset_eval_results_comprehensive(mock_file):
    """Test dump_per_dataset_eval_results comprehensive functionality."""
    # Mock dump directory path
    mock_dump_dir = Mock()
    mock_dump_dir.__truediv__ = Mock(side_effect=lambda x: f"mock_path/{x}")

    # Mock tokenizer
    mock_tokenizer = Mock()
    mock_tokenizer.decode.side_effect = lambda x: f"decoded_{x}"

    # Create test data
    generator_outputs = {
        "prompt_token_ids": [[1, 2], [3, 4], [5, 6]],
        "response_ids": [[10, 11], [12, 13], [14, 15]],
        "rewards": [0.5, 0.7, 0.9],
        "stop_reasons": ["stop1", "stop2", "stop3"],
    }
    data_sources = ["dataset1", None, "dataset1"]
    all_envs = ["env1", "env2", "env3"]
    env_extras = [{"extra1": "val1"}, {"extra2": "val2"}, {"extra3": "val3"}]
    eval_metrics = {"eval/dataset1/avg_score": 0.8, "eval/unknown/avg_score": 0.6}

    # Call the function
    dump_per_dataset_eval_results(
        mock_dump_dir, mock_tokenizer, generator_outputs, data_sources, all_envs, env_extras, eval_metrics
    )

    # Verify tokenizer was called for decoding
    assert mock_tokenizer.decode.call_count == 6  # 3 prompts + 3 responses

    # Verify files were opened (2 per-dataset files + 1 aggregated file)
    assert mock_file.call_count == 3

    # Verify file writes occurred
    handle = mock_file.return_value
    assert handle.write.call_count > 0

    # Verify JSON structure by checking some write calls contain expected data
    write_calls = [call[0][0] for call in handle.write.call_args_list]
    json_writes = [call for call in write_calls if call.strip() and not call.startswith("Dumped")]

    # At least one JSON line should contain our test data
    assert len(json_writes) > 0

    # Parse one of the JSON writes to verify structure
    for write_call in json_writes:
        try:
            data = json.loads(write_call.strip())
            if "input_prompt" in data:
                # This is a per-dataset entry
                assert "output_response" in data
                assert "score" in data
                assert "data_source" in data
                break
        except json.JSONDecodeError:
            continue


def test_handle_dynamic_sampling_null_strategy():
    """Test that null strategy returns input unchanged."""
    generator_output = {
        "prompt_token_ids": [[1, 2, 3], [4, 5, 6]],
        "response_ids": [[7, 8], [9, 10]],
        "rewards": [[1.0, 2.0], [3.0, 4.0]],
        "loss_masks": [[1, 1], [1, 1]],
        "stop_reasons": ["stop", "stop"],
        "rollout_metrics": None,
        "rollout_logprobs": [[0.16, 0.4], [0.2, 0.3]],
    }
    uids = ["uid1", "uid2"]
    sampling_config = {"type": None}

    result_output, result_uids, keep_sampling, state = handle_dynamic_sampling(generator_output, uids, sampling_config)

    assert result_output == generator_output
    assert result_uids == uids
    assert keep_sampling is False
    assert state is None


def test_handle_dynamic_sampling_invalid_strategy():
    """Test that invalid strategy raises ValueError."""
    generator_output = {
        "prompt_token_ids": [[1, 2, 3]],
        "response_ids": [[7, 8]],
        "rewards": [[1.0, 2.0]],
        "loss_masks": [[1, 1]],
        "rollout_logprobs": [[0.16, 0.4]],
    }
    uids = ["uid1"]
    sampling_config = {"type": "invalid_strategy"}

    with pytest.raises(ValueError, match="Invalid dynamic sampling type: invalid_strategy"):
        handle_dynamic_sampling(generator_output, uids, sampling_config)


def test_handle_replace_sampling_sufficient_good_samples():
    """Test replace sampling when there are sufficient good samples (>0.3)."""
    # Create test data with some good UIDs (high variance) and some bad UIDs (zero variance)
    generator_output = {
        "prompt_token_ids": [[1, 2], [1, 2], [3, 4], [3, 4], [5, 6], [5, 6]],
        "response_ids": [[13, 14], [15, 16], [17, 18], [19, 20], [21, 22], [23, 24]],
        "rewards": [
            1.0,
            2.0,
            1.0,
            1.0,
            3.0,
            4.0,
        ],  # uid1: [1.0, 2.0] (good), uid2: [1.0, 1.0] (bad), uid3: [3.0, 4.0] (good)
        "loss_masks": [[1, 1]] * 6,
        "stop_reasons": ["length"] * 6,
        "rollout_metrics": None,
        "rollout_logprobs": [[0.1, 0.2], [0.3, 0.4], [0.5, 0.25], [0.15, 0.25], [0.1, 0.2], [0.3, 0.4]],
    }
    uids = ["uid1", "uid1", "uid2", "uid2", "uid3", "uid3"]  # 2 samples per prompt
    sampling_config = {"n_samples_per_prompt": 2, "min_replace_ratio": 0.3}

    result_output, result_uids, keep_sampling = handle_replace_sampling(generator_output, uids, sampling_config)

    # Should not keep sampling
    assert keep_sampling is False

    # Output should have same structure but with replacements
    assert len(result_output["prompt_token_ids"]) == 6
    assert len(result_output["response_ids"]) == 6
    assert len(result_output["rewards"]) == 6
    assert len(result_output["rollout_logprobs"]) == 6
    assert len(result_uids) == 6

    # Check that bad uid2 samples were replaced with good samples
    uid2_indices = [i for i, uid in enumerate(result_uids) if uid == "uid2"]
    # After replacement, uid2 indices should now contain UIDs from good samples
    assert len(uid2_indices) == 0  # uid2 should be completely replaced


def test_handle_replace_sampling_insufficient_good_samples():
    """Test replace sampling when there are insufficient good samples (<0.3)."""
    generator_output = {
        "prompt_token_ids": [[1, 2], [1, 2], [3, 4], [3, 4]],
        "response_ids": [[9, 10], [11, 12], [13, 14], [15, 16]],
        "rewards": [1.0, 1.0, 2.0, 2.0],  # uid1: [1.0, 1.0] (bad), uid2: [2.0, 2.0] (bad)
        "loss_masks": [[1, 1]] * 4,
        "stop_reasons": ["length"] * 4,
        "rollout_metrics": None,
        "rollout_logprobs": None,
    }
    uids = ["uid1", "uid1", "uid2", "uid2"]  # 2 samples per prompt
    sampling_config = {"n_samples_per_prompt": 2, "min_replace_ratio": 0.3}

    result_output, result_uids, keep_sampling = handle_replace_sampling(generator_output, uids, sampling_config)

    # Should keep sampling due to insufficient good samples
    assert keep_sampling is True

    # Output should be unchanged
    assert result_output == generator_output
    assert result_uids == uids


def test_handle_replace_sampling_single_sample_per_prompt():
    """Test replace sampling with single sample per prompt (should always be considered good)."""
    generator_output = {
        "prompt_token_ids": [[1, 2], [3, 4]],
        "response_ids": [[5, 6], [7, 8]],
        "rewards": [1.0, 1.0],
        "loss_masks": [[1, 1]] * 2,
        "stop_reasons": ["stop", "stop"],
        "rollout_metrics": None,
        "rollout_logprobs": [[0.1, 0.2]],
    }
    uids = ["uid1", "uid2"]
    sampling_config = {"n_samples_per_prompt": 1, "min_replace_ratio": 0.3}

    result_output, result_uids, keep_sampling = handle_replace_sampling(generator_output, uids, sampling_config)

    # Should not keep sampling (single samples are always considered good)
    assert keep_sampling is False

    # Output should be unchanged since all samples are good
    assert result_output == generator_output
    assert result_uids == uids


def test_handle_replace_sampling_token_level_rewards():
    """Test replace sampling with token-level rewards (should sum to sequence level)."""
    generator_output = {
        "prompt_token_ids": [[1, 2], [1, 2], [3, 4], [3, 4]],
        "response_ids": [[9, 10], [11, 12, 13], [14, 15], [16]],
        "rewards": [[1.0, 2.0], [3.0, 4.0, 5.0], [1.0, 1.0], [1.0]],  # Token-level rewards
        "loss_masks": [[1, 1]] * 4,
        "stop_reasons": ["stop"] * 4,
        "rollout_metrics": None,
        "rollout_logprobs": None,
    }
    uids = ["uid1", "uid1", "uid2", "uid2"]  # uid1: [3.0, 7.0] (good), uid2: [2.0, 2.0] (bad)
    sampling_config = {"n_samples_per_prompt": 2, "min_replace_ratio": 0.3}

    result_output, result_uids, keep_sampling = handle_replace_sampling(generator_output, uids, sampling_config)

    # Should not keep sampling (sufficient good samples)
    assert keep_sampling is False

    # Check that replacements occurred
    assert len(result_output["rewards"]) == 4
    assert len(result_uids) == 4


def test_handle_filter_sampling_sufficient_prompts():
    """Test filter sampling when we get sufficient prompts in one batch."""
    generator_output = {
        "prompt_token_ids": [[1, 2], [1, 2], [3, 4], [3, 4]],
        "response_ids": [[9, 10], [11, 12], [13, 14], [15, 16]],
        "rewards": [1.0, 2.0, 3.0, 3.0],  # uid1: [1.0, 2.0] (good), uid2: [3.0, 3.0] (bad)
        "loss_masks": [[1, 1]] * 4,
        "stop_reasons": ["stop"] * 4,
        "rollout_metrics": None,
        "rollout_logprobs": None,
    }
    uids = ["uid1", "uid1", "uid2", "uid2"]
    sampling_config = {
        "train_batch_size": 1,  # Only need 1 prompt
        "n_samples_per_prompt": 2,
        "max_sample_batches": 20,
    }

    result_output, result_uids, keep_sampling, state = handle_filter_sampling(
        generator_output, uids, sampling_config, collected_state={"sample_batch_count": 1}
    )

    # Should not keep sampling (sufficient prompts)
    assert keep_sampling is False
    assert state is None

    # Should only keep the good uid1 samples
    assert len(result_output["prompt_token_ids"]) == 2
    assert len(result_uids) == 2
    assert all(uid == "uid1" for uid in result_uids)


def test_handle_filter_sampling_insufficient_prompts_continue():
    """Test filter sampling when we need to continue sampling."""
    generator_output = {
        "prompt_token_ids": [[1, 2], [3, 4]],
        "response_ids": [[5, 6], [7, 8]],
        "rewards": [1.0, 2.0],  # Only 1 good prompt
        "loss_masks": [[1, 1]] * 2,
        "stop_reasons": ["stop"] * 2,
        "rollout_metrics": None,
        "rollout_logprobs": None,
    }
    uids = ["uid1", "uid1"]
    sampling_config = {
        "train_batch_size": 2,  # Need 2 prompts
        "n_samples_per_prompt": 2,
        "max_sample_batches": 20,
    }

    collected_state = {"sample_batch_count": 1}

    result_output, result_uids, keep_sampling, state = handle_filter_sampling(
        generator_output, uids, sampling_config, collected_state=collected_state
    )

    # Should keep sampling (insufficient prompts)
    assert keep_sampling is True
    assert result_output is generator_output
    assert result_uids is uids
    assert state is not None
    assert state["num_prompts_in_batch"] == 1
    assert state["sample_batch_count"] == 1


def test_handle_filter_sampling_accumulation():
    """Test filter sampling accumulation across multiple batches."""
    # First batch
    generator_output1 = {
        "prompt_token_ids": [[1, 2], [3, 4]],
        "response_ids": [[5, 6], [7, 8]],
        "rewards": [1.0, 2.0],  # Good prompt
        "loss_masks": [[1, 1]] * 2,
        "stop_reasons": ["stop"] * 2,
        "rollout_metrics": None,
        "rollout_logprobs": None,
    }
    uids1 = ["uid1", "uid1"]

    # Second batch
    generator_output2 = {
        "prompt_token_ids": [[9, 10], [11, 12]],
        "response_ids": [[13, 14], [15, 16]],
        "rewards": [3.0, 4.0],  # Another good prompt
        "loss_masks": [[1, 1]] * 2,
        "stop_reasons": ["stop"] * 2,
        "rollout_metrics": None,
        "rollout_logprobs": None,
    }
    uids2 = ["uid2", "uid2"]

    sampling_config = {
        "train_batch_size": 2,  # Need 2 prompts
        "n_samples_per_prompt": 2,
        "max_sample_batches": 20,
    }

    collected_state = {"sample_batch_count": 1}

    # Process first batch
    result1_output, result1_uids, keep_sampling1, state1 = handle_filter_sampling(
        generator_output1, uids1, sampling_config, collected_state=collected_state
    )

    assert keep_sampling1 is True  # Need more prompts
    assert state1["num_prompts_in_batch"] == 1

    # Process second batch
    result2_output, result2_uids, keep_sampling2, state2 = handle_filter_sampling(
        generator_output2, uids2, sampling_config, collected_state=state1
    )

    assert keep_sampling2 is False  # Now have enough prompts
    assert state2 is None
    assert len(result2_output["prompt_token_ids"]) == 4  # Both batches combined
    assert len(result2_uids) == 4


def test_handle_filter_sampling_single_sample_per_prompt():
    """Test filter sampling with single sample per prompt."""
    generator_output = {
        "prompt_token_ids": [[1, 2], [3, 4]],
        "response_ids": [[5, 6], [7, 8]],
        "rewards": [1.0, 1.0],  # Same rewards but single sample per prompt
        "loss_masks": [[1, 1]] * 2,
        "stop_reasons": ["stop"] * 2,
        "rollout_metrics": None,
        "rollout_logprobs": None,
    }
    uids = ["uid1", "uid2"]  # Different UIDs, single sample each
    sampling_config = {
        "train_batch_size": 2,
        "n_samples_per_prompt": 1,
        "max_sample_batches": 20,
    }

    result_output, result_uids, keep_sampling, state = handle_filter_sampling(
        generator_output, uids, sampling_config, collected_state={"sample_batch_count": 1}
    )

    # Should not keep sampling (single samples are always kept)
    assert keep_sampling is False
    assert state is None
    assert len(result_output["prompt_token_ids"]) == 2
    assert len(result_uids) == 2


def test_filter_generator_output():
    """Test the filter_generator_output utility function."""
    generator_output = {
        "prompt_token_ids": [[1, 2], [3, 4], [5, 6]],
        "response_ids": [[7, 8], [9, 10], [11, 12]],
        "rewards": [1.0, 2.0, 3.0],
        "loss_masks": [[1, 1]] * 3,
        "stop_reasons": ["length", "length", "stop"],
        "rollout_metrics": {"metric": "value"},
        "rollout_logprobs": [[0.16, 0.4], [0.1, 0.2], [0.3, 0.4]],
    }
    kept_indices = [0, 2]  # Keep first and third samples

    filtered = filter_generator_output(generator_output, kept_indices)

    assert filtered["prompt_token_ids"] == [[1, 2], [5, 6]]
    assert filtered["response_ids"] == [[7, 8], [11, 12]]
    assert filtered["rewards"] == [1.0, 3.0]
    assert filtered["loss_masks"] == [[1, 1]] * 2
    assert filtered["stop_reasons"] == ["length", "stop"]
    assert filtered["rollout_metrics"] == {"metric": "value"}
    assert filtered["rollout_logprobs"] == [[0.16, 0.4], [0.3, 0.4]]


def test_validate_generator_output_valid_case():
    """Test validate_generator_output with valid case."""
    input_batch = GeneratorInput(
        prompts=["prompt1", "prompt2", "prompt3"],
        env_classes=["env1", "env2", "env3"],
        env_extras=[{"extra": 1}, {"extra": 2}, {"extra": 3}],
        sampling_params={"temperature": 0.7},
    )

    generator_output = GeneratorOutput(
        prompt_token_ids=[[1, 2, 3, 4], [5, 6], [7, 8, 9]],
        response_ids=[[10, 11, 12], [13, 14], [15]],
        rewards=[[0.5, 0.6, 0.7], [0.8, 0.9], [1.0]],  # Nested list structure
        loss_masks=[[1, 1, 0], [1, 1], [0]],
        stop_reasons=["stop", "length", "stop"],
        rollout_metrics={"metric1": 0.5, "metric2": 0.6},
        rollout_logprobs=None,
    )

    # Should not raise any exceptions
    validate_generator_output(input_batch, generator_output)

    # per trajectory rewards should work too
    generator_output["rewards"] = [0.5, 0.6, 0.7]
    validate_generator_output(input_batch, generator_output)

    # valid rollout logprobs
    generator_output["rollout_logprobs"] = [[0.11, 0.12, 0.13], [0.2, 0.3], [0.4]]
    validate_generator_output(input_batch, generator_output)


def test_validate_generator_output_empty_response_ids():
    """Test validate_generator_output raises RuntimeError when response_ids is empty."""
    input_batch = GeneratorInput(prompts=["prompt1"], env_classes=["env1"], env_extras=None, sampling_params=None)

    generator_output = GeneratorOutput(
        prompt_token_ids=[[1, 2, 3]],
        response_ids=[],
        rewards=[],
        loss_masks=[],
        stop_reasons=[],
        rollout_logprobs=[],  # Empty response_ids
    )

    with pytest.raises(RuntimeError, match="No outputs generated"):
        validate_generator_output(input_batch, generator_output)


def test_validate_generator_output_mismatched_prompts_responses():
    """Test validate_generator_output raises AssertionError when prompts and response_ids lengths don't match."""
    input_batch = GeneratorInput(
        prompts=["prompt1", "prompt2", "prompt3"],  # 3 prompts
        env_classes=["env1", "env2", "env3"],
        env_extras=None,
        sampling_params=None,
    )

    generator_output = GeneratorOutput(
        prompt_token_ids=[[1, 2], [3, 4]],
        response_ids=[[7, 8], [9, 10]],  # Only 2 responses
        rewards=[0.5, 0.7],
        loss_masks=[[1, 1], [1, 0]],
        stop_reasons=["eos", "eos"],
        rollout_logprobs=None,
    )

    with pytest.raises(AssertionError, match=re.escape("Mismatch between prompts (3) and responses (2)")):
        validate_generator_output(input_batch, generator_output)


def test_validate_generator_output_all_loss_masked():
    """Test validate_generator_output logs warning when all outputs are loss masked."""
    input_batch = GeneratorInput(
        prompts=["prompt1", "prompt2"], env_classes=["env1", "env2"], env_extras=None, sampling_params=None
    )

    generator_output = GeneratorOutput(
        prompt_token_ids=[[1, 2, 3], [4, 5, 6]],
        response_ids=[[7, 8], [9, 10]],
        rewards=[0.5, 0.7],
        loss_masks=[[0, 0], [0, 0]],  # All zeros - completely loss masked
        stop_reasons=["eos", "eos"],
        rollout_logprobs=None,
    )

    # Capture log output to verify warning is issued
    with patch("skyrl_train.utils.trainer_utils.logger") as mock_logger:
        validate_generator_output(input_batch, generator_output)
<<<<<<< HEAD
        mock_logger.info.assert_called_once_with(
            "WARNING: All outputs are loss masked, which may lead to NaN loss, please check your generation logic!!"
=======
        mock_logger.warning.assert_called_once_with(
            "All outputs are loss masked, which may lead to NaN loss, please check your generation logic!!"
>>>>>>> 006361f6
        )


def test_validate_generator_output_mismatched_list_lengths():
    """Test validate_generator_output raises AssertionError when generator output lists have mismatched lengths."""
    input_batch = GeneratorInput(
        prompts=["prompt1", "prompt2"], env_classes=["env1", "env2"], env_extras=None, sampling_params=None
    )

    generator_output = GeneratorOutput(
        prompt_token_ids=[[1, 2, 3], [4, 5, 6]],
        response_ids=[[7, 8], [9, 10]],  # Length 2
        rewards=[0.5, 0.7, 0.9],  # Length 3 - mismatch!
        loss_masks=[[1, 1], [1, 0]],
        stop_reasons=["eos", "eos"],
        rollout_logprobs=None,
    )

    with pytest.raises(AssertionError, match="Generator output rewards length must be equal to response_ids length"):
        validate_generator_output(input_batch, generator_output)


def test_validate_generator_output_element_length_mismatch():
    """Test validate_generator_output with element length mismatch."""
    input_batch = GeneratorInput(
        prompts=["prompt1", "prompt2", "prompt3"],
        env_classes=["env1", "env2", "env3"],
        env_extras=[{"extra": 1}, {"extra": 2}, {"extra": 3}],
        sampling_params={"temperature": 0.7},
    )

    generator_output = GeneratorOutput(
        prompt_token_ids=[[1, 2, 3, 4], [5, 6], [7, 8, 9]],
        response_ids=[[10, 11, 12], [13, 14], [15]],
        rewards=[[0.5, 0.6, 0.7], [0.8, 0.9], [1.0]],
        loss_masks=[[1, 1], [1], [1, 1]],  # loss masks are not the same length as response ids
        stop_reasons=["stop", "length", "stop"],
        rollout_metrics={"metric1": 0.5, "metric2": 0.6},
        rollout_logprobs=None,
    )

    with pytest.raises(AssertionError, match="Response ids and loss masks must have the same length"):
        validate_generator_output(input_batch, generator_output)

    generator_output["loss_masks"] = [[1, 1, 1], [1, 1], [1]]  # add correct loss masks
    generator_output["rewards"] = [[0.5, 0.6], [0.8], [1.0, 2.0]]  # add incorrect rewards
    with pytest.raises(AssertionError, match="Token rewards and response ids must have the same length"):
        validate_generator_output(input_batch, generator_output)

    generator_output = GeneratorOutput(
        prompt_token_ids=[[1, 2, 3], [4, 5, 6], [7, 8, 9]],
        response_ids=[[7, 8], [9, 10], [11, 12]],
        rewards=[0.5, 0.7, -0.1],
        loss_masks=[[1, 1], [1, 0], [1, 1]],
        stop_reasons=["eos", "eos", "length"],
        rollout_logprobs=[[0.17, 0.2], [0.9], [0.1, 0.2]],  # Second entry has length 1 - mismatch !
    )

    with pytest.raises(AssertionError, match="Response ids and rollout logprobs must have the same length"):
        validate_generator_output(input_batch, generator_output)<|MERGE_RESOLUTION|>--- conflicted
+++ resolved
@@ -734,13 +734,8 @@
     # Capture log output to verify warning is issued
     with patch("skyrl_train.utils.trainer_utils.logger") as mock_logger:
         validate_generator_output(input_batch, generator_output)
-<<<<<<< HEAD
-        mock_logger.info.assert_called_once_with(
-            "WARNING: All outputs are loss masked, which may lead to NaN loss, please check your generation logic!!"
-=======
         mock_logger.warning.assert_called_once_with(
             "All outputs are loss masked, which may lead to NaN loss, please check your generation logic!!"
->>>>>>> 006361f6
         )
 
 
