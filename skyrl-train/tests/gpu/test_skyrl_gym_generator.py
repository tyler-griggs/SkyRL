--- conflicted
+++ resolved
@@ -6,235 +6,7 @@
 import pytest
 import ray
 from skyrl_train.utils.utils import initialize_ray
-<<<<<<< HEAD
-from skyrl_gym.envs import register
-from skyrl_gym.envs.base_text_env import BaseTextEnv, BaseTextEnvStepOutput
-from typing import Any, Dict
-import hydra
-from skyrl_train.entrypoints.main_base import config_dir
-
-
-def get_test_actor_config() -> DictConfig:
-    """Get base config with test-specific overrides."""
-    with hydra.initialize_config_dir(config_dir=config_dir):
-        cfg = hydra.compose(config_name="ppo_base_config")
-        cfg.generator.backend = "vllm"
-
-        return cfg
-
-
-# Setup for formatting tests
-class TestEnv(BaseTextEnv):
-    def __init__(self, env_config: DictConfig, extras: Dict[str, Any] = {}):
-        super().__init__()
-        self.max_turns = 3
-
-    def init(self, prompt):
-        return prompt, {}
-
-    def step(self, action: str):
-        self.turns += 1
-        done = self.turns >= self.max_turns
-        return BaseTextEnvStepOutput(
-            observations=[{"role": "user", "content": f"turn {self.turns}"}] if not done else [],
-            reward=0,
-            done=done,
-            metadata={},
-        )
-
-
-register(
-    id="test_env",
-    entry_point="tests.gpu.test_skyrl_gym_generator:TestEnv",
-)
-
-MODEL_TO_GENERATION_PROMPT = {
-    "Qwen/Qwen2.5-0.5B-Instruct": "<|im_start|>assistant\n",
-    "unsloth/Llama-3.2-1B-Instruct": "<|start_header_id|>assistant<|end_header_id|>\n\n",
-    "Qwen/Qwen3-0.6B": "<|im_start|>assistant\n",
-}
-
-
-async def run_generator_end_to_end(
-    use_async_engine,
-    batched,
-    n_samples_per_prompt,
-    num_inference_engines,
-    tensor_parallel_size,
-    model="Qwen/Qwen2.5-1.5B-Instruct",
-    max_prompt_length=512,
-    max_input_length=2048,
-    max_generate_length=1024,
-    data_path=os.path.expanduser("~/data/gsm8k/validation.parquet"),
-    env_class="gsm8k",
-    num_prompts=2,
-    max_turns=1,
-    use_conversation_multi_turn=True,
-    max_env_workers=10,
-):
-    """
-    End to end generator test - requires minimum 2 GPUs
-    """
-    tokenizer = AutoTokenizer.from_pretrained(model)
-    # Create a mock generator config
-    generator_cfg = DictConfig(
-        {
-            "sampling_params": {"max_generate_length": max_generate_length},
-            "max_input_length": max_input_length,
-            "batched": batched,
-            "max_turns": max_turns,
-            "zero_reward_on_non_stop": False,
-            "use_conversation_multi_turn": use_conversation_multi_turn,
-        }
-    )
-
-    inference_engine_client = InferenceEngineClient(
-        create_ray_wrapped_inference_engines(
-            num_inference_engines=num_inference_engines,
-            tensor_parallel_size=tensor_parallel_size,
-            model_dtype="bfloat16",
-            pretrain=model,
-            seed=42,
-            vllm_v1_disable_multiproc=True,
-            enable_prefix_caching=True,
-            enforce_eager=True,
-            max_model_len=max_input_length + max_generate_length,
-            shared_pg=None,
-            gpu_memory_utilization=0.8,
-            inference_engine_enable_sleep=True,
-            async_engine=use_async_engine,
-            max_num_batched_tokens=8192,
-            max_num_seqs=1024,
-            sampling_params=get_sampling_params_for_backend(
-                "vllm",
-                DictConfig(
-                    {
-                        "temperature": 1.0,
-                        "top_p": 1.0,
-                        "top_k": -1,
-                        "max_generate_length": max_generate_length,
-                        "min_p": 0.0,
-                    }
-                ),
-            ),
-            tokenizer=tokenizer,
-        ),
-        generator_config=generator_cfg,
-    )
-
-    await inference_engine_client.wake_up()
-
-    # Create a mock generator config
-    generator_cfg = DictConfig(
-        {
-            "sampling_params": {"max_generate_length": max_generate_length},
-            "max_input_length": max_input_length,
-            "batched": batched,
-            "max_turns": max_turns,
-            "zero_reward_on_non_stop": False,
-            "use_conversation_multi_turn": use_conversation_multi_turn,
-            "apply_overlong_filtering": False,
-        }
-    )
-
-    env_cfg = DictConfig(
-        {
-            "text2sql": {
-                "db_path": os.path.expanduser("~/default/sql_data"),
-            },
-            "search": {
-                "log_requests": True,
-                "search_url": "http://127.0.0.1:8000/retrieve",
-                "topk": 3,
-                "timeout": 30,
-            },
-            "max_env_workers": max_env_workers,
-        }
-    )
-
-    generator = SkyRLGymGenerator(
-        generator_cfg=generator_cfg,
-        skyrl_gym_cfg=env_cfg,
-        inference_engine_client=inference_engine_client,
-        tokenizer=tokenizer,
-        model_name=model,
-    )
-
-    input_batch: GeneratorInput = get_test_generator_input(
-        model=model,
-        num_prompts=num_prompts,
-        n_samples_per_prompt=n_samples_per_prompt,
-        max_prompt_length=max_prompt_length,
-        data_path=data_path,
-        env_class=env_class,
-    )
-
-    with Timer(f"generate_responses_async_engine_{use_async_engine}"):
-        generator_output = await generator.generate(input_batch)
-
-    prompts_out = generator_output["prompt_token_ids"]
-    outputs = [
-        {
-            "response": generator_output["response_ids"][i],
-            "loss_mask": generator_output["loss_masks"][i],
-        }
-        for i in range(len(generator_output["response_ids"]))
-    ]
-
-    output_keys = [
-        "prompt_token_ids",
-        "response_ids",
-        "rewards",
-        "loss_masks",
-        "stop_reasons",
-        "rollout_metrics",
-    ]
-    for key in output_keys:
-        assert key in generator_output, f"Key {key} not found in generator output"
-    assert len(prompts_out) == len(outputs), "Mismatch between prompts and outputs"
-    assert isinstance(prompts_out[0], list), "Prompts output should be a list"
-    assert isinstance(prompts_out[0][0], int), "Prompts output should be a list of list of token ids"
-    assert isinstance(outputs[0]["response"][0], int), "Prompts output should be a list of list of token ids"
-    assert len(outputs) == num_prompts * n_samples_per_prompt, "Mismatch between number of outputs and expected outputs"
-    for i in range(len(outputs)):
-        response_length = len(outputs[i]["response"])
-        # TODO (erictang000): make this more precise for multi-turn
-        assert response_length <= max_generate_length + max_input_length, f"Output {i} exceeds max length"
-        assert response_length == len(outputs[i]["loss_mask"]), f"Output {i} loss mask length mismatch"
-
-    # TODO (tgriggs): Extend this test to compare the outputs to HF generation with temperature 0
-    return generator_output
-
-
-@pytest.mark.asyncio
-@pytest.mark.parametrize(
-    ("use_async_engine", "batched", "n_samples_per_prompt", "num_inference_engines", "tensor_parallel_size"),
-    [
-        (False, True, 5, 2, 1),
-        (True, False, 5, 1, 2),
-        # Add more combinations as needed
-    ],
-)
-async def test_generator_single_turn_gsm8k(
-    use_async_engine, batched, n_samples_per_prompt, num_inference_engines, tensor_parallel_size
-):
-    """
-    Test the generator with a single turn of GSM8K
-    """
-    initialize_ray(get_test_actor_config())
-    try:
-        await run_generator_end_to_end(
-            use_async_engine=use_async_engine,
-            batched=batched,
-            n_samples_per_prompt=n_samples_per_prompt,
-            num_inference_engines=num_inference_engines,
-            tensor_parallel_size=tensor_parallel_size,
-        )
-    finally:
-        ray.shutdown()
-=======
 from tests.gpu.gpu_ci.test_skyrl_gym_generator import run_generator_end_to_end, get_test_actor_config
->>>>>>> 006361f6
 
 
 # TODO: Make this test lightweight. It currently requires a ~20GB dataset download. Then, transfer the test to gpu_ci.
@@ -262,157 +34,4 @@
             use_conversation_multi_turn=False,
         )
     finally:
-<<<<<<< HEAD
-        ray.shutdown()
-
-
-@pytest.mark.asyncio
-async def test_generator_multi_turn_search():
-    """
-    Test the generator with multiple turns of search
-    """
-    initialize_ray(get_test_actor_config())
-    try:
-        await run_generator_end_to_end(
-            use_async_engine=True,
-            batched=False,
-            n_samples_per_prompt=5,
-            num_inference_engines=1,
-            tensor_parallel_size=2,
-            model="Qwen/Qwen2.5-3B-Instruct",
-            max_prompt_length=2048,
-            max_input_length=4096,
-            max_generate_length=1000,
-            data_path="/home/ray/data/searchR1/test.parquet",
-            env_class="search",
-            num_prompts=2,
-            max_turns=2,
-            use_conversation_multi_turn=False,
-            max_env_workers=0,
-        )
-    finally:
-        ray.shutdown()
-
-
-@pytest.mark.asyncio
-@pytest.mark.parametrize(
-    "model_name", ["unsloth/Llama-3.2-1B-Instruct", "Qwen/Qwen2.5-0.5B-Instruct", "Qwen/Qwen3-0.6B"]
-)
-async def test_generator_formatting_use_conversation_multi_turn(model_name):
-    """
-    Test generator formatting when using conversation formatting for multi-turn
-    """
-    initialize_ray(get_test_actor_config())
-    try:
-        tokenizer = AutoTokenizer.from_pretrained(model_name)
-        generator_output = await run_generator_end_to_end(
-            use_async_engine=True,
-            batched=False,
-            n_samples_per_prompt=1,
-            num_inference_engines=1,
-            tensor_parallel_size=1,
-            model=model_name,
-            max_prompt_length=1000,
-            max_input_length=3000,
-            max_generate_length=500,
-            env_class="test_env",
-            num_prompts=2,
-            max_turns=3,
-            use_conversation_multi_turn=True,
-        )
-
-        for i, resp_ids in enumerate(generator_output["response_ids"]):
-            loss_mask = generator_output["loss_masks"][i]
-            prompt_token_ids = generator_output["prompt_token_ids"][i]
-            masked_out_resp_ids = [resp_ids[j] for j in range(len(resp_ids)) if loss_mask[j] == 0]
-            masked_in_resp_ids = [resp_ids[j] for j in range(len(resp_ids)) if loss_mask[j] == 1]
-
-            masked_out_resp_str = tokenizer.decode(masked_out_resp_ids)
-            masked_in_resp_str = tokenizer.decode(masked_in_resp_ids)
-
-            assert "turn 1" in masked_out_resp_str, "turn 1 observation should be loss masked out"
-            assert "turn 2" in masked_out_resp_str, "turn 2 observation should be loss masked out"
-            assert (
-                MODEL_TO_GENERATION_PROMPT[model_name] in masked_out_resp_str
-                and MODEL_TO_GENERATION_PROMPT[model_name] not in masked_in_resp_str
-            ), "generation prompts should be loss masked out"
-
-            # count number of eos tokens in masked_in_resp_ids
-            assert (
-                sum(1 for _ in masked_in_resp_ids if _ == tokenizer.eos_token_id) == 3
-            )  # 1 eos for each assistant response
-            assert sum(1 for _ in resp_ids if _ == tokenizer.eos_token_id) == 5  # 2 user eos, 3 assistant eos
-            if model_name == "Qwen/Qwen3-0.6B":
-                assert (
-                    sum(1 for _ in prompt_token_ids if _ == tokenizer.eos_token_id) == 1
-                )  # 1 user eos (no system for Qwen3)
-            else:
-                assert sum(1 for _ in prompt_token_ids if _ == tokenizer.eos_token_id) == 2  # 1 system eos, 1 user eos
-    finally:
-        ray.shutdown()
-
-
-@pytest.mark.asyncio
-@pytest.mark.parametrize(
-    "model_name", ["unsloth/Llama-3.2-1B-Instruct", "Qwen/Qwen2.5-0.5B-Instruct", "Qwen/Qwen3-0.6B"]
-)
-async def test_generator_formatting_no_use_conversation_multi_turn(model_name):
-    """
-    Test generator formatting when not using conversation formatting for multi-turn
-    """
-    initialize_ray(get_test_actor_config())
-    try:
-        tokenizer = AutoTokenizer.from_pretrained(model_name)
-        generator_output = await run_generator_end_to_end(
-            use_async_engine=True,
-            batched=False,
-            n_samples_per_prompt=1,
-            num_inference_engines=1,
-            tensor_parallel_size=1,
-            model=model_name,
-            max_prompt_length=1000,
-            max_input_length=10000,
-            max_generate_length=3000,
-            env_class="test_env",
-            num_prompts=2,
-            max_turns=3,
-            use_conversation_multi_turn=False,
-        )
-
-        for i, resp_ids in enumerate(generator_output["response_ids"]):
-            loss_mask = generator_output["loss_masks"][i]
-            prompt_token_ids = generator_output["prompt_token_ids"][i]
-            masked_out_resp_ids = [resp_ids[j] for j in range(len(resp_ids)) if loss_mask[j] == 0]
-            masked_in_resp_ids = [resp_ids[j] for j in range(len(resp_ids)) if loss_mask[j] == 1]
-
-            prompt_str = tokenizer.decode(prompt_token_ids)
-            resp_str = tokenizer.decode(resp_ids)
-            masked_out_resp_str = tokenizer.decode(masked_out_resp_ids)
-            masked_in_resp_str = tokenizer.decode(masked_in_resp_ids)
-
-            assert "turn 1" in masked_out_resp_str, "turn 1 observation should be loss masked out"
-            assert "turn 2" in masked_out_resp_str, "turn 2 observation should be loss masked out"
-            assert (
-                prompt_str.count(MODEL_TO_GENERATION_PROMPT[model_name])
-                + resp_str.count(MODEL_TO_GENERATION_PROMPT[model_name])
-                == 1
-            ), "the single generation prompt should be included in the prompt"
-            assert (
-                MODEL_TO_GENERATION_PROMPT[model_name] in prompt_str
-                and MODEL_TO_GENERATION_PROMPT[model_name] not in masked_in_resp_str
-            ), "the single generation prompt should be included in the prompt"
-
-            # count number of eos tokens in masked_in_resp_ids
-            assert (
-                sum(1 for _ in masked_in_resp_ids if _ == tokenizer.eos_token_id) == 1
-            )  # 1 eos for each assistant response
-            if model_name == "Qwen/Qwen3-0.6B":
-                assert (
-                    sum(1 for _ in prompt_token_ids if _ == tokenizer.eos_token_id) == 1
-                )  # 1 user eos (no system for Qwen3)
-            else:
-                assert sum(1 for _ in prompt_token_ids if _ == tokenizer.eos_token_id) == 2  # 1 system eos, 1 user eos
-    finally:
-=======
->>>>>>> 006361f6
         ray.shutdown()