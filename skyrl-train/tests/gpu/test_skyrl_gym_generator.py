"""
uv run --extra dev --extra vllm --isolated pytest tests/gpu/test_skyrl_gym_generator.py
"""

import os
import pytest
import ray
from transformers import AutoTokenizer
from skyrl_train.inference_engines.ray_wrapped_inference_engine import create_ray_wrapped_inference_engines
from skyrl_train.inference_engines.inference_engine_client import InferenceEngineClient
from skyrl_train.inference_engines.utils import get_sampling_params_for_backend
from skyrl_train.generators.skyrl_gym_generator import SkyRLGymGenerator
from skyrl_train.generators.base import GeneratorInput
from tests.gpu.utils import Timer, get_test_generator_input
from omegaconf import DictConfig
from skyrl_train.utils.utils import initialize_ray
from skyrl_gym.envs import register
from skyrl_gym.envs.base_text_env import BaseTextEnv, BaseTextEnvStepOutput
from typing import Any, Dict
import hydra
from skyrl_train.entrypoints.main_base import config_dir


def get_test_actor_config() -> DictConfig:
    """Get base config with test-specific overrides."""
    with hydra.initialize_config_dir(config_dir=config_dir):
        cfg = hydra.compose(config_name="ppo_base_config")
        cfg.generator.backend = "vllm"

        return cfg


# Setup for formatting tests
class TestEnv(BaseTextEnv):
    def __init__(self, env_config: DictConfig, extras: Dict[str, Any] = {}):
        super().__init__()
        self.max_turns = 3

    def init(self, prompt):
        return prompt, {}

    def step(self, action: str):
        self.turns += 1
        done = self.turns >= self.max_turns
        return BaseTextEnvStepOutput(
            observations=[{"role": "user", "content": f"turn {self.turns}"}] if not done else [],
            reward=0,
            done=done,
            metadata={},
        )


register(
    id="test_env",
    entry_point="tests.gpu.test_skyrl_gym_generator:TestEnv",
)

MODEL_TO_GENERATION_PROMPT = {
    "Qwen/Qwen2.5-1.5B-Instruct": "<|im_start|>assistant\n",
    "unsloth/Llama-3.2-1B-Instruct": "<|start_header_id|>assistant<|end_header_id|>\n\n",
    "Qwen/Qwen3-0.6B": "<|im_start|>assistant\n",
}


async def run_generator_end_to_end(
    use_async_engine,
    batched,
    n_samples_per_prompt,
    num_inference_engines,
    tensor_parallel_size,
    model="Qwen/Qwen2.5-1.5B-Instruct",
    max_prompt_length=512,
    max_input_length=2048,
    max_generate_length=1024,
    data_path=os.path.expanduser("~/data/gsm8k/validation.parquet"),
    env_class="gsm8k",
    num_prompts=2,
    max_turns=1,
    use_conversation_multi_turn=True,
    max_env_workers=10,
):
    """
    End to end generator test - requires minimum 2 GPUs
    """
    tokenizer = AutoTokenizer.from_pretrained(model)
    # Create a mock generator config
    generator_cfg = DictConfig(
        {
            "sampling_params": {"max_generate_length": max_generate_length},
            "max_input_length": max_input_length,
            "batched": batched,
            "max_turns": max_turns,
            "zero_reward_on_non_stop": False,
            "use_conversation_multi_turn": use_conversation_multi_turn,
        }
    )

    inference_engine_client = InferenceEngineClient(
        create_ray_wrapped_inference_engines(
            num_inference_engines=num_inference_engines,
            tensor_parallel_size=tensor_parallel_size,
            model_dtype="bfloat16",
            pretrain=model,
            seed=42,
            vllm_v1_disable_multiproc=True,
            enable_prefix_caching=True,
            enforce_eager=True,
            max_model_len=max_input_length + max_generate_length,
            shared_pg=None,
            gpu_memory_utilization=0.8,
            inference_engine_enable_sleep=True,
            async_engine=use_async_engine,
            max_num_batched_tokens=8192,
            max_num_seqs=1024,
            sampling_params=get_sampling_params_for_backend(
                "vllm",
                DictConfig(
                    {
                        "temperature": 1.0,
                        "top_p": 1.0,
                        "top_k": -1,
                        "max_generate_length": max_generate_length,
                        "min_p": 0.0,
                        "logprobs": None,
                    }
                ),
            ),
            tokenizer=tokenizer,
        ),
        generator_config=generator_cfg,
    )

    await inference_engine_client.wake_up()

<<<<<<< HEAD
=======
    # Create a mock generator config
    generator_cfg = DictConfig(
        {
            "sampling_params": {
                "max_generate_length": max_generate_length,
                "logprobs": None,
            },
            "max_input_length": max_input_length,
            "batched": batched,
            "max_turns": max_turns,
            "zero_reward_on_non_stop": False,
            "use_conversation_multi_turn": use_conversation_multi_turn,
            "apply_overlong_filtering": False,
        }
    )

>>>>>>> f03a2dd1
    env_cfg = DictConfig(
        {
            "text2sql": {
                "db_path": os.path.expanduser("~/default/sql_data"),
            },
            "search": {
                "log_requests": True,
                "search_url": "http://127.0.0.1:8000/retrieve",
                "topk": 3,
                "timeout": 30,
            },
            "max_env_workers": max_env_workers,
        }
    )

    generator = SkyRLGymGenerator(
        generator_cfg=generator_cfg,
        skyrl_gym_cfg=env_cfg,
        inference_engine_client=inference_engine_client,
        tokenizer=tokenizer,
        model_name=model,
    )

    input_batch: GeneratorInput = get_test_generator_input(
        model=model,
        num_prompts=num_prompts,
        n_samples_per_prompt=n_samples_per_prompt,
        max_prompt_length=max_prompt_length,
        data_path=data_path,
        env_class=env_class,
    )

    with Timer(f"generate_responses_async_engine_{use_async_engine}"):
        generator_output = await generator.generate(input_batch)

    prompts_out = generator_output["prompt_token_ids"]
    outputs = [
        {
            "response": generator_output["response_ids"][i],
            "loss_mask": generator_output["loss_masks"][i],
        }
        for i in range(len(generator_output["response_ids"]))
    ]

    output_keys = [
        "prompt_token_ids",
        "response_ids",
        "rewards",
        "loss_masks",
        "stop_reasons",
        "rollout_metrics",
    ]
    for key in output_keys:
        assert key in generator_output, f"Key {key} not found in generator output"
    assert len(prompts_out) == len(outputs), "Mismatch between prompts and outputs"
    assert isinstance(prompts_out[0], list), "Prompts output should be a list"
    assert isinstance(prompts_out[0][0], int), "Prompts output should be a list of list of token ids"
    assert isinstance(outputs[0]["response"][0], int), "Prompts output should be a list of list of token ids"
    assert len(outputs) == num_prompts * n_samples_per_prompt, "Mismatch between number of outputs and expected outputs"
    for i in range(len(outputs)):
        response_length = len(outputs[i]["response"])
        # TODO (erictang000): make this more precise for multi-turn
        assert response_length <= max_generate_length + max_input_length, f"Output {i} exceeds max length"
        assert response_length == len(outputs[i]["loss_mask"]), f"Output {i} loss mask length mismatch"

    # TODO (tgriggs): Extend this test to compare the outputs to HF generation with temperature 0
    return generator_output


@pytest.mark.asyncio
@pytest.mark.parametrize(
    ("use_async_engine", "batched", "n_samples_per_prompt", "num_inference_engines", "tensor_parallel_size"),
    [
        (False, True, 5, 2, 1),  # tests SkyRLGymGenerator.generate_batched for single-turn
        (True, False, 5, 1, 2),  # tests SkyRLGymGenerator.agent_loop for single-turn
        # Add more combinations as needed
    ],
)
async def test_generator_single_turn_gsm8k(
    use_async_engine, batched, n_samples_per_prompt, num_inference_engines, tensor_parallel_size
):
    """
    Test the generator with a single turn of GSM8K
    """
    initialize_ray(get_test_actor_config())
    try:
        await run_generator_end_to_end(
            use_async_engine=use_async_engine,
            batched=batched,
            n_samples_per_prompt=n_samples_per_prompt,
            num_inference_engines=num_inference_engines,
            tensor_parallel_size=tensor_parallel_size,
        )
    finally:
        ray.shutdown()


@pytest.mark.asyncio
async def test_generator_multi_turn_text2sql():
    """
    Test the generator with multiple turns of text2sql
    """
    initialize_ray(get_test_actor_config())
    try:
        await run_generator_end_to_end(
            use_async_engine=True,
            batched=False,
            n_samples_per_prompt=5,
            num_inference_engines=2,
            tensor_parallel_size=4,
            model="Qwen/Qwen2.5-Coder-7B-Instruct",
            max_prompt_length=6000,
            max_input_length=29048,
            max_generate_length=3000,
            data_path=os.path.expanduser("~/data/sql/train.parquet"),
            env_class="text2sql",
            num_prompts=2,
            max_turns=6,
            use_conversation_multi_turn=False,
        )
    finally:
        ray.shutdown()


@pytest.mark.asyncio
async def test_generator_multi_turn_search():
    """
    Test the generator with multiple turns of search
    """
    initialize_ray(get_test_actor_config())
    try:
        await run_generator_end_to_end(
            use_async_engine=True,
            batched=False,
            n_samples_per_prompt=5,
            num_inference_engines=1,
            tensor_parallel_size=2,
            model="Qwen/Qwen2.5-3B-Instruct",
            max_prompt_length=2048,
            max_input_length=4096,
            max_generate_length=1000,
            data_path="/home/ray/data/searchR1/test.parquet",
            env_class="search",
            num_prompts=2,
            max_turns=2,
            use_conversation_multi_turn=False,
            max_env_workers=0,
        )
    finally:
        ray.shutdown()


@pytest.mark.asyncio
@pytest.mark.parametrize(
    "model_name", ["unsloth/Llama-3.2-1B-Instruct", "Qwen/Qwen2.5-1.5B-Instruct", "Qwen/Qwen3-0.6B"]
)
async def test_generator_formatting_use_conversation_multi_turn(model_name):
    """
    Test generator formatting when using conversation formatting for multi-turn
    """
    initialize_ray(get_test_actor_config())
    try:
        tokenizer = AutoTokenizer.from_pretrained(model_name)
        generator_output = await run_generator_end_to_end(
            use_async_engine=True,
            batched=False,
            n_samples_per_prompt=1,
            num_inference_engines=1,
            tensor_parallel_size=1,
            model=model_name,
            max_prompt_length=1000,
            max_input_length=3000,
            max_generate_length=1000,
            env_class="test_env",
            num_prompts=2,
            max_turns=3,
            use_conversation_multi_turn=True,
        )

        for i, resp_ids in enumerate(generator_output["response_ids"]):
            loss_mask = generator_output["loss_masks"][i]
            prompt_token_ids = generator_output["prompt_token_ids"][i]
            masked_out_resp_ids = [resp_ids[j] for j in range(len(resp_ids)) if loss_mask[j] == 0]
            masked_in_resp_ids = [resp_ids[j] for j in range(len(resp_ids)) if loss_mask[j] == 1]

            masked_out_resp_str = tokenizer.decode(masked_out_resp_ids)
            masked_in_resp_str = tokenizer.decode(masked_in_resp_ids)

            assert "turn 1" in masked_out_resp_str, "turn 1 observation should be loss masked out"
            assert "turn 2" in masked_out_resp_str, "turn 2 observation should be loss masked out"
            assert (
                MODEL_TO_GENERATION_PROMPT[model_name] in masked_out_resp_str
                and MODEL_TO_GENERATION_PROMPT[model_name] not in masked_in_resp_str
            ), "generation prompts should be loss masked out"

            # count number of eos tokens in masked_in_resp_ids
            # NOTE: this could fail if the stop reason is "length" where model fails to generate eos
            assert (
                sum(1 for _ in masked_in_resp_ids if _ == tokenizer.eos_token_id) == 3
            )  # 1 eos for each assistant response
            assert sum(1 for _ in resp_ids if _ == tokenizer.eos_token_id) == 5  # 2 user eos, 3 assistant eos
            if model_name == "Qwen/Qwen3-0.6B":
                assert (
                    sum(1 for _ in prompt_token_ids if _ == tokenizer.eos_token_id) == 1
                )  # 1 user eos (no system for Qwen3)
            else:
                assert sum(1 for _ in prompt_token_ids if _ == tokenizer.eos_token_id) == 2  # 1 system eos, 1 user eos
    finally:
        ray.shutdown()


@pytest.mark.asyncio
@pytest.mark.parametrize(
    "model_name", ["unsloth/Llama-3.2-1B-Instruct", "Qwen/Qwen2.5-1.5B-Instruct", "Qwen/Qwen3-0.6B"]
)
async def test_generator_formatting_no_use_conversation_multi_turn(model_name):
    """
    Test generator formatting when not using conversation formatting for multi-turn
    """
    initialize_ray(get_test_actor_config())
    try:
        tokenizer = AutoTokenizer.from_pretrained(model_name)
        generator_output = await run_generator_end_to_end(
            use_async_engine=True,
            batched=False,
            n_samples_per_prompt=1,
            num_inference_engines=1,
            tensor_parallel_size=1,
            model=model_name,
            max_prompt_length=1000,
            max_input_length=10000,
            max_generate_length=3000,
            env_class="test_env",
            num_prompts=2,
            max_turns=3,
            use_conversation_multi_turn=False,
        )

        for i, resp_ids in enumerate(generator_output["response_ids"]):
            loss_mask = generator_output["loss_masks"][i]
            prompt_token_ids = generator_output["prompt_token_ids"][i]
            masked_out_resp_ids = [resp_ids[j] for j in range(len(resp_ids)) if loss_mask[j] == 0]
            masked_in_resp_ids = [resp_ids[j] for j in range(len(resp_ids)) if loss_mask[j] == 1]

            prompt_str = tokenizer.decode(prompt_token_ids)
            resp_str = tokenizer.decode(resp_ids)
            masked_out_resp_str = tokenizer.decode(masked_out_resp_ids)
            masked_in_resp_str = tokenizer.decode(masked_in_resp_ids)

            assert "turn 1" in masked_out_resp_str, "turn 1 observation should be loss masked out"
            assert "turn 2" in masked_out_resp_str, "turn 2 observation should be loss masked out"
            assert (
                prompt_str.count(MODEL_TO_GENERATION_PROMPT[model_name])
                + resp_str.count(MODEL_TO_GENERATION_PROMPT[model_name])
                == 1
            ), "the single generation prompt should be included in the prompt"
            assert (
                MODEL_TO_GENERATION_PROMPT[model_name] in prompt_str
                and MODEL_TO_GENERATION_PROMPT[model_name] not in masked_in_resp_str
            ), "the single generation prompt should be included in the prompt"

            # count number of eos tokens in masked_in_resp_ids
            assert (
                sum(1 for _ in masked_in_resp_ids if _ == tokenizer.eos_token_id) == 1
            )  # 1 eos for each assistant response
            if model_name == "Qwen/Qwen3-0.6B":
                assert (
                    sum(1 for _ in prompt_token_ids if _ == tokenizer.eos_token_id) == 1
                )  # 1 user eos (no system for Qwen3)
            else:
                assert sum(1 for _ in prompt_token_ids if _ == tokenizer.eos_token_id) == 2  # 1 system eos, 1 user eos
    finally:
        ray.shutdown()<|MERGE_RESOLUTION|>--- conflicted
+++ resolved
@@ -132,8 +132,6 @@
 
     await inference_engine_client.wake_up()
 
-<<<<<<< HEAD
-=======
     # Create a mock generator config
     generator_cfg = DictConfig(
         {
@@ -150,7 +148,6 @@
         }
     )
 
->>>>>>> f03a2dd1
     env_cfg = DictConfig(
         {
             "text2sql": {
