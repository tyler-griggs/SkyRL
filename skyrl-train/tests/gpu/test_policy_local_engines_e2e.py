"""
# Run only vllm tests (requires vllm extra):
uv run --isolated --extra dev --extra vllm --extra deepspeed pytest tests/gpu/test_policy_local_engines_e2e.py -m "vllm"

# Run only sglang tests (requires sglang extra):
uv run --isolated --extra dev --extra sglang --extra deepspeed pytest tests/gpu/test_policy_local_engines_e2e.py -m "sglang"
"""

import pytest
import asyncio
import ray
import hydra
from omegaconf import DictConfig

from tests.gpu.utils import init_worker_with_type, get_test_prompts, init_inference_engines
from skyrl_train.inference_engines.base import InferenceEngineInput
from skyrl_train.entrypoints.main_base import config_dir
from skyrl_train.utils.ppo_utils import PolicyLossRegistry, AdvantageEstimatorRegistry

MODEL = "Qwen/Qwen2.5-0.5B-Instruct"


def get_test_actor_config() -> DictConfig:
    """Get base config with test-specific overrides."""
    with hydra.initialize_config_dir(config_dir=config_dir):
        cfg = hydra.compose(config_name="ppo_base_config")

        # Override specific parameters
        cfg.trainer.policy.model.path = MODEL
        cfg.trainer.critic.model.path = ""
        cfg.trainer.placement.policy_num_gpus_per_node = 2
        cfg.generator.async_engine = True
        cfg.generator.num_inference_engines = 1
        cfg.generator.run_engines_locally = True

        return cfg


async def run_inference(client, prompts, sampling_params):
    engine_input = InferenceEngineInput(prompts=prompts, sampling_params=sampling_params)
    return await client.generate(engine_input)


<<<<<<< HEAD
def init_inference_engines(cfg, use_local, async_engine, tp_size, colocate_all, backend):
    assert use_local, "This test does not yet support remote engines."
    assert backend in ["vllm", "sglang"]
    initialize_ray(cfg)
    if colocate_all:
        pg = placement_group([{"GPU": 1, "CPU": 1}] * tp_size, strategy="PACK")
        get_ray_pg_ready_with_timeout(pg, timeout=30)
        sleep = True
    else:
        pg, sleep = None, False

    tokenizer = AutoTokenizer.from_pretrained(MODEL)
    eps = create_ray_wrapped_inference_engines(
        num_inference_engines=1,
        tensor_parallel_size=tp_size,
        model_dtype="bfloat16",
        pretrain=MODEL,
        seed=42,
        vllm_v1_disable_multiproc=True,
        enable_prefix_caching=True,
        enforce_eager=True,
        max_model_len=1536,
        shared_pg=pg,
        gpu_memory_utilization=0.6,
        inference_engine_enable_sleep=sleep,
        async_engine=async_engine,
        max_num_batched_tokens=8192,
        max_num_seqs=1024,
        tokenizer=tokenizer,
        backend=backend,
    )
    client = InferenceEngineClient(eps, tokenizer)
    if sleep:
        asyncio.run(client.wake_up())
    return client, pg


=======
>>>>>>> b244366b
@pytest.mark.parametrize(
    ("colocate_all", "weight_sync_backend", "strategy", "backend", "tp_size"),
    [
        pytest.param(False, "nccl", "fsdp", "vllm", 2, marks=pytest.mark.vllm),
        pytest.param(True, "nccl", "fsdp", "vllm", 2, marks=pytest.mark.vllm),
        pytest.param(False, "gloo", "fsdp", "vllm", 2, marks=pytest.mark.vllm),
        pytest.param(True, "gloo", "fsdp", "vllm", 2, marks=pytest.mark.vllm),
        pytest.param(False, "nccl", "deepspeed", "vllm", 2, marks=pytest.mark.vllm),
        pytest.param(True, "nccl", "deepspeed", "vllm", 2, marks=pytest.mark.vllm),
        pytest.param(False, "nccl", "fsdp2", "vllm", 2, marks=pytest.mark.vllm),
        pytest.param(True, "nccl", "fsdp2", "vllm", 2, marks=pytest.mark.vllm),
        # TODO(Charlie): add TP > 1 tests for sglang when we support it
        pytest.param(False, "nccl", "deepspeed", "sglang", 1, marks=pytest.mark.sglang),
        pytest.param(True, "nccl", "deepspeed", "sglang", 1, marks=pytest.mark.sglang),
        pytest.param(False, "nccl", "fsdp2", "sglang", 1, marks=pytest.mark.sglang),
        pytest.param(True, "nccl", "fsdp2", "sglang", 1, marks=pytest.mark.sglang),
        pytest.param(False, "gloo", "fsdp", "sglang", 1, marks=pytest.mark.sglang),
        pytest.param(True, "gloo", "fsdp", "sglang", 1, marks=pytest.mark.sglang),
    ],
    ids=[
        "no_colocate_nccl_fsdp_vllm",
        "colocate_nccl_fsdp_vllm",
        "no_colocate_gloo_fsdp_vllm",
        "colocate_gloo_fsdp_vllm",
        "no_colocate_nccl_deepspeed_vllm",
        "colocate_nccl_deepspeed_vllm",
        "no_colocate_nccl_fsdp2_vllm",
        "colocate_nccl_fsdp2_vllm",
        "no_colocate_nccl_deepspeed_sglang",
        "colocate_nccl_deepspeed_sglang",
        "no_colocate_nccl_fsdp2_sglang",
        "colocate_nccl_fsdp2_sglang",
        "no_colocate_gloo_fsdp_sglang",
        "colocate_gloo_fsdp_sglang",
    ],
)
def test_policy_local_engines_e2e(colocate_all, weight_sync_backend, strategy, backend, tp_size):
    """
    Tests initalizing the policy actor group and inference engine, syncing weights, and performing generation.
    """
    try:
        cfg = get_test_actor_config()
        cfg.trainer.placement.colocate_all = colocate_all
        cfg.generator.weight_sync_backend = weight_sync_backend
        cfg.trainer.strategy = strategy
        cfg.generator.backend = backend
        cfg.generator.inference_engine_tensor_parallel_size = tp_size

        # If colocate is True, this will load the engine, sleep, and wake up the engine
        client, pg = init_inference_engines(
            cfg=cfg,
            use_local=True,
            async_engine=cfg.generator.async_engine,
            tp_size=cfg.generator.inference_engine_tensor_parallel_size,
            colocate_all=cfg.trainer.placement.colocate_all,
            backend=backend,
            model=MODEL,
        )

        policy = init_worker_with_type(
            "policy",
            shared_pg=pg,
            colocate_all=cfg.trainer.placement.colocate_all,
            num_gpus_per_node=cfg.generator.inference_engine_tensor_parallel_size,
            cfg=cfg,
        )
        ray.get(policy.async_run_ray_method("pass_through", "init_weight_sync_state", client))
        asyncio.run(client.reset_prefix_cache())
        ray.get(policy.async_run_ray_method("pass_through", "broadcast_to_inference_engines", client))
        sampling_params = get_sampling_params_for_backend(cfg.generator.backend, cfg.generator.sampling_params)
        outputs = asyncio.run(run_inference(client, get_test_prompts(MODEL), sampling_params))

        print(f"Example output: {outputs['responses'][0]}, {outputs['stop_reasons'][0]}")
    finally:
        AdvantageEstimatorRegistry.reset()
        PolicyLossRegistry.reset()
        ray.shutdown()<|MERGE_RESOLUTION|>--- conflicted
+++ resolved
@@ -41,46 +41,6 @@
     return await client.generate(engine_input)
 
 
-<<<<<<< HEAD
-def init_inference_engines(cfg, use_local, async_engine, tp_size, colocate_all, backend):
-    assert use_local, "This test does not yet support remote engines."
-    assert backend in ["vllm", "sglang"]
-    initialize_ray(cfg)
-    if colocate_all:
-        pg = placement_group([{"GPU": 1, "CPU": 1}] * tp_size, strategy="PACK")
-        get_ray_pg_ready_with_timeout(pg, timeout=30)
-        sleep = True
-    else:
-        pg, sleep = None, False
-
-    tokenizer = AutoTokenizer.from_pretrained(MODEL)
-    eps = create_ray_wrapped_inference_engines(
-        num_inference_engines=1,
-        tensor_parallel_size=tp_size,
-        model_dtype="bfloat16",
-        pretrain=MODEL,
-        seed=42,
-        vllm_v1_disable_multiproc=True,
-        enable_prefix_caching=True,
-        enforce_eager=True,
-        max_model_len=1536,
-        shared_pg=pg,
-        gpu_memory_utilization=0.6,
-        inference_engine_enable_sleep=sleep,
-        async_engine=async_engine,
-        max_num_batched_tokens=8192,
-        max_num_seqs=1024,
-        tokenizer=tokenizer,
-        backend=backend,
-    )
-    client = InferenceEngineClient(eps, tokenizer)
-    if sleep:
-        asyncio.run(client.wake_up())
-    return client, pg
-
-
-=======
->>>>>>> b244366b
 @pytest.mark.parametrize(
     ("colocate_all", "weight_sync_backend", "strategy", "backend", "tp_size"),
     [
