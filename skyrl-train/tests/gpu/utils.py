--- conflicted
+++ resolved
@@ -32,10 +32,7 @@
         cfg = hydra.compose(config_name="ppo_base_config")
 
         cfg.trainer.policy.model.path = "Qwen/Qwen2.5-0.5B-Instruct"
-<<<<<<< HEAD
-=======
         cfg.trainer.logger = "console"
->>>>>>> 8bdfc165
         validate_cfg(cfg)
 
         return cfg
