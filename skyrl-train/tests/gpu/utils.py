import asyncio
import os
import ray
import torch
import time
import requests
import importlib
from loguru import logger
from ray.util.placement_group import placement_group
from omegaconf import DictConfig
import hydra
from typing import List, Tuple
from transformers import AutoTokenizer, PreTrainedTokenizerBase
from functools import lru_cache
import subprocess
<<<<<<< HEAD
import os
=======
>>>>>>> e3657152

from skyrl_train.dataset.replay_buffer import Experience
from skyrl_train.workers.worker import PPORayActorGroup
from skyrl_train.dataset import PromptDataset
from skyrl_train.training_batch import TensorBatch, TrainingInputBatch, TrainingOutputBatch
from skyrl_train.entrypoints.main_base import config_dir
from skyrl_train.utils import get_ray_pg_ready_with_timeout
from skyrl_train.distributed.dispatch import concatenate_outputs_after_mesh_dispatch
from skyrl_train.generators.base import GeneratorInput, ConversationType
from skyrl_train.utils.utils import peer_access_supported, print_mem, initialize_ray, validate_cfg
from skyrl_train.inference_engines.ray_wrapped_inference_engine import create_ray_wrapped_inference_engines
from skyrl_train.inference_engines.inference_engine_client import InferenceEngineClient
from skyrl_train.inference_engines.remote_inference_engine import create_remote_inference_engines
from skyrl_train.inference_engines.base import InferenceEngineInput
from skyrl_train.inference_engines.remote_inference_engine import create_remote_inference_engines

TEST_DATA_PATH = os.path.expanduser("~/data/gsm8k/validation.parquet")


def get_test_actor_config() -> DictConfig:
    """Get base config with test-specific overrides."""
    with hydra.initialize_config_dir(config_dir=config_dir):
        cfg = hydra.compose(config_name="ppo_base_config")

        cfg.trainer.policy.model.path = "Qwen/Qwen2.5-0.5B-Instruct"
        cfg.trainer.logger = "console"
        validate_cfg(cfg)

        return cfg


def get_rank_0_memory(actor_group, message: str):
    mem = ray.get(actor_group.async_run_ray_method("pass_through", "get_cuda_memory"))[0]
    print_mem(message, mem)
    return mem["allocated"]


def make_dummy_tensorbatch(seq_len=10, num_actions=4) -> TensorBatch:
    B, T = 2, seq_len
    data = TensorBatch(
        sequences=torch.ones(B, T, dtype=int, device="cpu"),
        attention_mask=torch.ones(B, T, dtype=int, device="cpu"),
    )
    data.metadata = {"response_length": num_actions}
    return data


def make_dummy_training_batch(batch_size=2, seq_len=10, num_actions=4) -> TrainingInputBatch:
    """Create a dummy TrainingInputBatch"""

    torch.manual_seed(42)

    # Add all the required fields for training
    data = TrainingInputBatch(
        {
            "sequences": torch.randint(0, 100, (batch_size, seq_len), device="cpu"),
            "attention_mask": torch.ones((batch_size, seq_len), dtype=int, device="cpu"),
            "action_log_probs": 0.4 * torch.ones((batch_size, num_actions), device="cpu"),
            "base_action_log_probs": 0.3 * torch.ones((batch_size, num_actions), device="cpu"),
            "values": 0.5 * torch.ones((batch_size, num_actions), device="cpu"),
            "returns": 0.5 * torch.ones((batch_size, num_actions), device="cpu"),
            "advantages": 0.6 * torch.ones((batch_size, num_actions), device="cpu"),
            "loss_mask": torch.ones((batch_size, num_actions), dtype=int, device="cpu"),
            "response_mask": torch.ones((batch_size, num_actions), dtype=int, device="cpu"),
        }
    )
    data.metadata = {"response_length": num_actions}
    return data


def make_dummy_experience(seq_len=10, num_actions=4) -> Experience:
    torch.manual_seed(42)
    B, T = 2, seq_len
    num_actions = num_actions

    return Experience(
        sequences=torch.randint(0, 100, (B, T), device="cpu"),
        action_log_probs=0.4 * torch.ones((B, num_actions), device="cpu"),
        base_action_log_probs=0.3 * torch.ones((B, num_actions), device="cpu"),
        rollout_logprobs=0.2 * torch.ones((B, num_actions), device="cpu"),
        values=0.5 * torch.ones((B, num_actions), device="cpu"),
        returns=0.5 * torch.ones((B, num_actions), device="cpu"),
        advantages=0.6 * torch.ones((B, num_actions), device="cpu"),
        attention_mask=torch.ones((B, T), dtype=int, device="cpu"),
        loss_mask=torch.ones((B, num_actions), dtype=int, device="cpu"),
        action_mask=torch.ones((B, num_actions), dtype=int, device="cpu"),
        num_actions=num_actions,
        info={},
    )


def get_test_deepspeed_strategy(cfg):
    from skyrl_train.distributed.deepspeed_strategy import DeepspeedStrategy

    return DeepspeedStrategy(
        seed=42,
        micro_train_batch_size_per_gpu=1,
        train_batch_size=128,
        zero_stage=3,
        bf16=True,
        cfg=cfg,
    )


def get_test_fsdp_strategy(cfg):
    from skyrl_train.distributed.fsdp_strategy import FSDPStrategy

    return FSDPStrategy(
        seed=42,
        max_norm=1.0,
        micro_train_batch_size_per_gpu=1,
        train_batch_size=128,
        cfg=cfg,
    )


def import_worker(strategy: str, worker_type: str):
    if strategy == "deepspeed":
        module_path = "skyrl_train.workers.deepspeed.deepspeed_worker"
    elif strategy in ("fsdp", "fsdp2"):
        module_path = "skyrl_train.workers.fsdp.fsdp_worker"
    elif strategy == "megatron":
        module_path = "skyrl_train.workers.megatron.megatron_worker"
    else:
        raise ValueError(f"Unknown strategy type for {worker_type}: {strategy}")

    module = importlib.import_module(module_path)
    return getattr(module, f"{worker_type.capitalize()}Worker")


def init_worker_with_type(
    worker_type: str, shared_pg=None, colocate_all=False, num_gpus_per_node=1, cfg=None
) -> PPORayActorGroup:
    if cfg is None:
        cfg = get_test_actor_config()

    if shared_pg is not None:
        pg = shared_pg
        num_gpus_per_actor = 0.2
    else:
        bundles = [{"GPU": num_gpus_per_node, "CPU": num_gpus_per_node}]
        pg = placement_group(bundles, strategy="PACK")
        get_ray_pg_ready_with_timeout(pg, timeout=30)
        num_gpus_per_actor = 0.75

    worker_cls = import_worker(cfg.trainer.strategy, worker_type)
    model = PPORayActorGroup(
        cfg,
        num_nodes=1,  # single node for testing
        num_gpus_per_node=num_gpus_per_node,
        ray_actor_type=worker_cls,
        pg=pg,
        num_gpus_per_actor=num_gpus_per_actor,
        colocate_all=colocate_all,
        sequence_parallel_size=cfg.trainer.policy.sequence_parallel_size,
        record_memory=cfg.trainer.policy.record_memory,
    )
    # we use policy model path for all tests (regardless of actor type)
    ray.get(model.async_init_model(cfg.trainer.policy.model.path))
    return model


class Timer:
    def __init__(self, message):
        self.message = message

    def __enter__(self):
        self.start_time = time.time()
        return self

    def __exit__(self, exc_type, exc_val, exc_tb):
        logger.opt(depth=1).info(f"{self.message}, time cost: {time.time() - self.start_time:.2f}s")


def get_available_gpus():
    """Get list of available GPU IDs from CUDA_VISIBLE_DEVICES or all available GPUs"""
    cuda_visible = os.environ.get("CUDA_VISIBLE_DEVICES")
    if cuda_visible:
        # Parse CUDA_VISIBLE_DEVICES (can be comma-separated list)
        gpu_ids = [int(x.strip()) for x in cuda_visible.split(",") if x.strip().isdigit()]
        return gpu_ids
    else:
        # If not set, warn user but proceed with all GPUs
        try:
            import torch

            if torch.cuda.is_available():
                gpu_count = torch.cuda.device_count()
                gpu_ids = list(range(gpu_count))
                print(f"CUDA_VISIBLE_DEVICES not set. Using all {gpu_count} GPUs: {gpu_ids}")
                print("This might conflict with other processes. Consider setting CUDA_VISIBLE_DEVICES explicitly.")
                return gpu_ids
            else:
                return []
        except Exception as e:
            print(f"Error getting available GPUs: {e}")
            return []


def wait_for_server(url: str, health_path: str, timeout: int = 60, interval: float = 1.0):
    start_time = time.time()
    while True:
        try:
            response = requests.get(f"http://{url}/{health_path}")
            if response.ok:
                return
        except requests.exceptions.ConnectionError:
            if time.time() - start_time > timeout:
                raise TimeoutError(f"Server at {url} did not come online within {timeout} seconds")
            time.sleep(interval)


def levenshtein(s1, s2):
    m, n = len(s1), len(s2)
    # Initialize matrix of zeros
    dp = [[0] * (n + 1) for _ in range(m + 1)]
    # Initialize first column and first row of the matrix
    for i in range(m + 1):
        dp[i][0] = i  # Deletion from s1 to empty string
    for j in range(n + 1):
        dp[0][j] = j  # Insertion to s1 from empty string
    # Compute the Levenshtein distance matrix
    for i in range(1, m + 1):
        for j in range(1, n + 1):
            cost = 0 if s1[i - 1] == s2[j - 1] else 1  # No cost if characters match
            dp[i][j] = min(
                dp[i - 1][j] + 1,  # Deletion
                dp[i][j - 1] + 1,  # Insertion
                dp[i - 1][j - 1] + cost,  # Substitution
            )
    return dp[m][n]


def are_responses_similar(responses_a: List[str], responses_b: List[str], tolerance: float = 0.01) -> float:
    if len(responses_a) != len(responses_b):
        return False

    total_length = 0
    total_diff = 0

    for s1, s2 in zip(responses_a, responses_b):
        max_len = max(len(s1), len(s2))
        total_length += max_len
        diff = levenshtein(s1, s2)
        total_diff += diff

    difference = float(total_diff / total_length)
    return difference <= tolerance


def get_test_prompts(model: str, num_samples: int = 20) -> List[ConversationType]:
    tokenizer = AutoTokenizer.from_pretrained(model, trust_remote_code=True)
    # Ensure pad_token is set correctly
    if tokenizer.pad_token is None:
        tokenizer.pad_token = tokenizer.eos_token

    dataset = PromptDataset(
        datasets=[TEST_DATA_PATH],
        tokenizer=tokenizer,
        max_prompt_length=512,
    )

    # Extract the actual prompts from the dataset
    prompts = []
    for i in range(min(num_samples, len(dataset))):
        prompt_data, _, _ = dataset[i]  # dataset returns (messages, env_class, extra)
        prompts.append(prompt_data)

    return prompts


def get_test_generator_input(
    model: str,
    num_prompts: int = 20,
    n_samples_per_prompt: int = 1,
    max_prompt_length: int = 512,
    data_path: str = TEST_DATA_PATH,
    env_class: str = "gsm8k",
):
    tokenizer = AutoTokenizer.from_pretrained(model, trust_remote_code=True)
    # Ensure pad_token is set correctly
    if tokenizer.pad_token is None:
        tokenizer.pad_token = tokenizer.eos_token

    dataset = PromptDataset(
        datasets=[data_path],
        tokenizer=tokenizer,
        max_prompt_length=max_prompt_length,
    )

    prompts = []
    env_extras = []
    for i in range(min(num_prompts, len(dataset))):
        prompt_data, _, env_extra = dataset[i]  # dataset returns (messages, env_class, extra)
        prompts.extend([prompt_data] * n_samples_per_prompt)
        env_extras.extend([env_extra] * n_samples_per_prompt)

    env_classes = [env_class] * len(prompts)

    input_batch: GeneratorInput = {
        "prompts": prompts,
        "env_classes": env_classes,
        "env_extras": env_extras,
    }

    return input_batch


def get_model_logits_from_actor(actor_group: PPORayActorGroup, input_sequences, attention_mask):
    """Helper function to get model logits for comparison"""

    seq_len = input_sequences.shape[1]
    num_actions_val = seq_len - 5  # Leave some tokens for response

    data = TrainingInputBatch(
        {
            "sequences": input_sequences,
            "attention_mask": attention_mask,
        }
    )
    data.metadata = {"response_length": num_actions_val}

    results_refs = actor_group.async_run_ray_method("mesh", "forward", data)
    results = ray.get(results_refs)
    ret_databatch: TrainingOutputBatch = concatenate_outputs_after_mesh_dispatch(actor_group.actor_infos, results)
    logits = ret_databatch["output"]

    return logits


@lru_cache(5)
def log_once(msg):
    logger.info(msg)
    return None


def ray_init_for_tests():
    env_vars = {}
    if not peer_access_supported(max_num_gpus_per_node=4):
        log_once("Disabling NCCL P2P for test environment")
        env_vars = {"NCCL_P2P_DISABLE": "1", "NCCL_SHM_DISABLE": "1"}
    ray.init(runtime_env={"env_vars": env_vars})


async def run_inference(client, prompts, sampling_params):
    engine_input = InferenceEngineInput(prompts=prompts, sampling_params=sampling_params)
    return await client.generate(engine_input)


def init_inference_engines(cfg, model, use_local, async_engine, tp_size, colocate_all, backend):
    assert use_local, "This test does not yet support remote engines."
    assert backend in ["vllm", "sglang"]
    initialize_ray(cfg)
    if colocate_all:
        pg = placement_group([{"GPU": 1, "CPU": 1}] * tp_size, strategy="PACK")
        get_ray_pg_ready_with_timeout(pg, timeout=30)
        sleep = True
    else:
        pg, sleep = None, False

    tokenizer = AutoTokenizer.from_pretrained(model)
    eps = create_ray_wrapped_inference_engines(
        num_inference_engines=1,
        tensor_parallel_size=tp_size,
        model_dtype="bfloat16",
        pretrain=model,
        seed=42,
        vllm_v1_disable_multiproc=True,
        enable_prefix_caching=True,
        enforce_eager=True,
        max_model_len=1536,
        shared_pg=pg,
        gpu_memory_utilization=0.6,
        inference_engine_enable_sleep=sleep,
        async_engine=async_engine,
        max_num_batched_tokens=8192,
        max_num_seqs=1024,
        tokenizer=tokenizer,
        backend=backend,
    )
    client = InferenceEngineClient(eps, tokenizer, cfg)
    if sleep:
        asyncio.run(client.wake_up())
    return client, pg


<<<<<<< HEAD

def init_remote_inference_servers(
    tp_size: int, backend: str, tokenizer: PreTrainedTokenizerBase, config: DictConfig, model: str,
=======
def init_remote_inference_servers(
    tp_size: int,
    backend: str,
    tokenizer: PreTrainedTokenizerBase,
    config: DictConfig,
    model: str,
>>>>>>> e3657152
) -> Tuple[InferenceEngineClient, subprocess.Popen]:
    available_gpus = get_available_gpus()
    assert (
        len(available_gpus) >= tp_size
    ), f"Not enough GPUs available. Need {tp_size}, but only {len(available_gpus)} available: {available_gpus}"

    selected_gpus = available_gpus[:tp_size]
    gpu_ids_str = ",".join(map(str, selected_gpus))
    print(f"Using GPUs {gpu_ids_str} for vLLM server (tensor_parallel_size={tp_size})")

    def get_free_port():
        import socket

        s = socket.socket(socket.AF_INET, socket.SOCK_STREAM)
        s.bind(("", 0))
        port = s.getsockname()[1]
        s.close()
        return port

    engine_port = get_free_port()

    # Launch vLLM server using subprocess
    if backend == "vllm":
        remote_server_command = [
            "uv",
            "run",
            "--isolated",
            "--extra",
            "vllm",
            "-m",
            "skyrl_train.inference_engines.vllm.vllm_server",
            "--model",
            model,
            "--enforce-eager",
            "--gpu-memory-utilization",
            "0.8",
            "--tensor-parallel-size",
            str(tp_size),
            # NOTE (sumanthrh): Currently, there's an issue with distributed executor backend ray for vllm 0.9.2.
            # For standalone server, we use mp for now.
            "--distributed-executor-backend",
            "mp",
            "--dtype",
            "bfloat16",
            "--host",
            "127.0.0.1",
            "--port",
            str(engine_port),
            "--worker-extension-cls",
            "skyrl_train.inference_engines.vllm.vllm_engine.WorkerWrap",
        ]
    elif backend == "sglang":
        remote_server_command = [
            "uv",
            "run",
            "--isolated",
            "--extra",
            "sglang",
            "-m",
            "skyrl_train.inference_engines.sglang.sglang_server",
            "--model-path",
            model,
            "--tp-size",
            str(tp_size),
            "--dtype",
            "bfloat16",
            "--host",
            "127.0.0.1",
            "--port",
            str(engine_port),
            "--mm-attention-backend",
            "fa3",
            "--attention-backend",
            "fa3",
        ]
    else:
        raise ValueError(f"Unsupported backend: {backend}")

    # Set CUDA_VISIBLE_DEVICES environment variable for the subprocess
    env = os.environ.copy()
    env["CUDA_VISIBLE_DEVICES"] = gpu_ids_str

    # Start the vLLM server process
    server_process = subprocess.Popen(remote_server_command, env=env)

    wait_for_server(url=f"localhost:{engine_port}", health_path="health")
    print(f"Server at localhost:{engine_port} is online")

    engines = create_remote_inference_engines(
        urls=[f"localhost:{engine_port}"],
        model_name=model,
        tokenizer=tokenizer,
        engine_backend=backend,
        tensor_parallel_size=tp_size,
    )

    client = InferenceEngineClient(engines, tokenizer, config)
    return client, server_process<|MERGE_RESOLUTION|>--- conflicted
+++ resolved
@@ -13,10 +13,6 @@
 from transformers import AutoTokenizer, PreTrainedTokenizerBase
 from functools import lru_cache
 import subprocess
-<<<<<<< HEAD
-import os
-=======
->>>>>>> e3657152
 
 from skyrl_train.dataset.replay_buffer import Experience
 from skyrl_train.workers.worker import PPORayActorGroup
@@ -403,18 +399,12 @@
     return client, pg
 
 
-<<<<<<< HEAD
-
-def init_remote_inference_servers(
-    tp_size: int, backend: str, tokenizer: PreTrainedTokenizerBase, config: DictConfig, model: str,
-=======
 def init_remote_inference_servers(
     tp_size: int,
     backend: str,
     tokenizer: PreTrainedTokenizerBase,
     config: DictConfig,
     model: str,
->>>>>>> e3657152
 ) -> Tuple[InferenceEngineClient, subprocess.Popen]:
     available_gpus = get_available_gpus()
     assert (
