"""
Test the HTTP endpoint with LiteLLM and policy weight sync.

This uses the same workflow as test_policy_local_engines_e2e.py, but with the HTTP endpoint instead of
the inference client engine. Only requires 1 GPU.

# Run only vllm tests (requires vllm extra):
uv run --isolated --extra dev --extra vllm pytest tests/gpu/gpu_ci/test_inference_engine_client_http_endpoint.py -m "vllm"
# Run only sglang tests (requires sglang extra):
uv run --isolated --extra dev --extra sglang pytest tests/gpu/gpu_ci/test_inference_engine_client_http_endpoint.py -m "sglang"
"""

import json
import pytest
import asyncio
from http import HTTPStatus
from typing import Any, Dict
import ray
import hydra
import threading
import requests
import aiohttp
from omegaconf import DictConfig
from pydantic import BaseModel
from litellm import completion as litellm_completion
from litellm import acompletion as litellm_async_completion

from tests.gpu.utils import init_worker_with_type, get_test_prompts
from skyrl_train.entrypoints.main_base import config_dir
from skyrl_train.inference_engines.utils import get_sampling_params_for_backend
from skyrl_train.inference_engines.inference_engine_client_http_endpoint import (
    serve,
    wait_for_server_ready,
    shutdown_server,
)
from tests.gpu.gpu_ci.test_engine_generation import init_remote_inference_servers
from tests.gpu.utils import init_inference_engines, initialize_ray
from concurrent.futures import ThreadPoolExecutor

from transformers import AutoTokenizer

MODEL = "Qwen/Qwen2.5-0.5B-Instruct"
TP_SIZE = 1
SERVER_PORT = 8123
SERVER_HOST = "127.0.0.1"


def _get_test_sampling_params(backend: str, cfg: DictConfig) -> Dict[str, Any]:
    sampling_params = get_sampling_params_for_backend(backend, cfg.generator.sampling_params)
    sampling_params["logprobs"] = True
    sampling_params["top_logprobs"] = 1
    sampling_params["return_tokens_as_token_ids"] = True
    return sampling_params


def get_test_actor_config() -> DictConfig:
    """Get base config with test-specific overrides."""
    with hydra.initialize_config_dir(config_dir=config_dir):
        cfg = hydra.compose(config_name="ppo_base_config")

        # Override specific parameters
        cfg.trainer.policy.model.path = MODEL
        cfg.trainer.critic.model.path = ""
        cfg.trainer.placement.policy_num_gpus_per_node = TP_SIZE
        cfg.generator.async_engine = True
        cfg.generator.num_inference_engines = 1
        cfg.generator.inference_engine_tensor_parallel_size = TP_SIZE
        cfg.generator.run_engines_locally = True

        return cfg

def _check_outputs(outputs, test_type, num_samples):
    print_n = 5
    assert len(outputs) == num_samples
    print(f"First {print_n} generated responses out of {num_samples} using {test_type}:")
    print(f"outputs[0]: {outputs[0]}")
    for i, output in enumerate(outputs[:print_n]):
        print(f"{i}: {output['choices'][0]['message']['content'][:100]}...")

    # 2. Check response structure
    for response_data in outputs:
        for key in ["id", "object", "created", "model", "choices"]:
            assert key in response_data
            assert response_data[key] is not None

        for choice in response_data["choices"]:
            assert "index" in choice and "message" in choice and "finish_reason" in choice
            assert choice["index"] == 0 and choice["finish_reason"] in ["stop", "length"]
            message = choice["message"]
            if test_type == "litellm":
                message = message.model_dump()  # litellm returns a pydantic object
            assert "role" in message and "content" in message and message["role"] == "assistant"


def _check_outputs(outputs, test_type, num_samples, backend):
    print_n = 5
    assert len(outputs) == num_samples
    print(f"First {print_n} generated responses out of {num_samples} using {test_type}:")
    print(f"outputs[0]: {outputs[0]}")
    for i, output in enumerate(outputs[:print_n]):
        print(f"{i}: {output['choices'][0]['message']['content'][:100]}...")

    # Check response structure
    for response_data in outputs:
        if test_type == "litellm":
            # litellm returns a pydantic object
            response_data = response_data.model_dump()

        if test_type != "litellm":
            # Cannot check for litellm because it returns it has its own pydantic object
            if backend == "vllm":
                from vllm.entrypoints.openai.protocol import ChatCompletionResponse

                ChatCompletionResponse.model_validate(response_data)  # will raise error if invalid
            else:
                # TODO(Charlie): add sglang checkings once we support it for http endpoint
                raise ValueError(f"Unsupported backend: {backend}")

        for key in ["id", "object", "created", "model", "choices"]:
            assert key in response_data
            assert response_data[key] is not None

        for choice in response_data["choices"]:
            assert "index" in choice and "message" in choice and "finish_reason" in choice
            assert choice["index"] == 0 and choice["finish_reason"] in ["stop", "length"]
            message = choice["message"]
            assert "role" in message and "content" in message and message["role"] == "assistant"

        # check token_logprobs
        choice = response_data["choices"][0]
        assert "logprobs" in choice
        assert choice["logprobs"]["content"] is not None
        # tokens are token_id:<int> because we request `return_tokens_as_token_ids` from vllm
        assert choice["logprobs"]["content"][0]["token"].split(":")[1].isdigit()


# NOTE(Charlie): we do not test OpenAI client because it throws error when unsupported sampling params
# are passed into OpenAI.chat.completions.create() (e.g. min_tokens, skip_special_tokens, etc.),
# while these sampling params are used in vllm/sglang. Therefore, we instead use LiteLLM.
@pytest.mark.vllm
@pytest.mark.parametrize("test_type", ["request_posting", "aiohttp_client_session", "litellm"])
def test_http_endpoint_openai_api_with_weight_sync(test_type):
    """
    Test the HTTP endpoint with LiteLLM and policy weight sync.
    """
    try:
        cfg = get_test_actor_config()
        cfg.trainer.placement.colocate_all = True  # Use colocate for simplicity
        cfg.generator.weight_sync_backend = "nccl"
        cfg.trainer.strategy = "fsdp2"
        sampling_params = _get_test_sampling_params("vllm", cfg)
        client, pg = init_inference_engines(
            cfg=cfg,
            use_local=True,
            async_engine=cfg.generator.async_engine,
            tp_size=cfg.generator.inference_engine_tensor_parallel_size,
            colocate_all=cfg.trainer.placement.colocate_all,
            backend="vllm",
            model=MODEL,
        )

        # Start server in background thread using serve function directly
        def run_server():
            serve(client, host=SERVER_HOST, port=SERVER_PORT, log_level="warning")

        server_thread = threading.Thread(target=run_server, daemon=True)
        server_thread.start()

        # Wait for server to be ready using the helper method
        wait_for_server_ready(host=SERVER_HOST, port=SERVER_PORT, max_wait_seconds=30)
        base_url = f"http://{SERVER_HOST}:{SERVER_PORT}/v1"

        # Weight sync as before
        policy = init_worker_with_type(
            "policy",
            shared_pg=pg,
            colocate_all=cfg.trainer.placement.colocate_all,
            num_gpus_per_node=cfg.generator.inference_engine_tensor_parallel_size,
            cfg=cfg,
        )
        ray.get(policy.async_run_ray_method("pass_through", "init_weight_sync_state", client))
        asyncio.run(client.reset_prefix_cache())
        ray.get(policy.async_run_ray_method("pass_through", "broadcast_to_inference_engines", client))

        num_samples = 20
        test_prompts = get_test_prompts(MODEL, num_samples=num_samples)

        # Generate outputs based on test type
        if test_type == "request_posting":
            # 1.1 Test request posting
            def generate_output(traj_id, prompt):
                return requests.post(
                    f"{base_url}/chat/completions",
                    json={
                        "model": MODEL,
                        "messages": prompt,
                        "trajectory_id": traj_id,
                        **sampling_params,
                    },
                ).json()

            # Default concurrency is low. Increase concurrency with max_workers arg in ThreadPoolExecutor.
            with ThreadPoolExecutor() as executor:
                output_tasks = [
                    executor.submit(generate_output, traj_id, prompt) for traj_id, prompt in enumerate(test_prompts)
                ]
                outputs = [task.result() for task in output_tasks]

        elif test_type == "aiohttp_client_session":
            # 1.2 Test aiohttp.ClientSession
            async def generate_outputs_async():
                # limit=0 means no limit; without conn, it has a cap of 100 concurrent connections
                conn = aiohttp.TCPConnector(limit=0, limit_per_host=0)
                async with aiohttp.ClientSession(connector=conn, timeout=aiohttp.ClientTimeout(total=None)) as session:
                    headers = {"Content-Type": "application/json"}
                    output_tasks = []

                    for traj_id, prompt in enumerate(test_prompts):
                        payload = {
                            "model": MODEL,
                            "messages": prompt,
                            "trajectory_id": traj_id,
                            **sampling_params,
                        }
                        output_tasks.append(session.post(f"{base_url}/chat/completions", json=payload, headers=headers))

                    responses = await asyncio.gather(*output_tasks)
                    return [await response.json() for response in responses]

            outputs = asyncio.run(generate_outputs_async())

        elif test_type == "litellm":
            # 1.3 Test litellm
            # Default concurrency limit is 100 due to HTTP client pool capacity.
            async def generate_outputs_async():
                async def generate_output(traj_id, prompt):
                    return await litellm_async_completion(
                        model=f"openai/{MODEL}",  # Add openai/ prefix for custom endpoints
                        messages=prompt,
                        api_base=base_url,
                        # Otherwise runs into: litellm.llms.openai.common_utils.OpenAIError
                        api_key="DUMMY_KEY",
                        trajectory_id=traj_id,
                        **sampling_params,
                    )

                tasks = [generate_output(traj_id, prompt) for traj_id, prompt in enumerate(test_prompts)]
                return await asyncio.gather(*tasks)

            outputs = asyncio.run(generate_outputs_async())

        else:
            raise ValueError(f"Invalid test type: {test_type}")

<<<<<<< HEAD
        _check_outputs(outputs, test_type, num_samples)
=======
        _check_outputs(outputs, test_type, num_samples, "vllm")
>>>>>>> e3657152

        # Shutdown server
        shutdown_server(host=SERVER_HOST, port=SERVER_PORT, max_wait_seconds=5)
        if server_thread.is_alive():
            server_thread.join(timeout=5)

    finally:
        shutdown_server(host=SERVER_HOST, port=SERVER_PORT, max_wait_seconds=5)
        ray.shutdown()

<<<<<<< HEAD
# TODO(Charlie): test expected vllm/sglang response fields for the HTTP endpoint
=======
>>>>>>> e3657152

@pytest.mark.parametrize(
    "backend,tp_size",
    [
        pytest.param("vllm", 2, marks=pytest.mark.vllm),
        # TODO(Charlie): add TP > 1 tests for sglang when we support it
        # TODO(Charlie): sglang remote server not supported for /chat/completion
        # yet because we have skip_tokenizer_init=True. Fix by getting tokens
        # via return logprobs instead.
        # pytest.param("sglang", 1, marks=pytest.mark.sglang),
    ],
    # ids=["vllm", "sglang"],
    ids=["vllm"],
)
def test_http_endpoint_with_remote_servers(backend, tp_size):
    def get_free_port():
        import socket

        s = socket.socket(socket.AF_INET, socket.SOCK_STREAM)
        s.bind(("", 0))
        port = s.getsockname()[1]
        s.close()
        return port

    server_port = None
<<<<<<< HEAD
    import litellm
    litellm._turn_on_debug()
=======
>>>>>>> e3657152

    try:
        # 1. Initialize InferenceEngineClient client with remote servers
        cfg = get_test_actor_config()
        cfg.generator.backend = backend
        initialize_ray(cfg)
        tokenizer = AutoTokenizer.from_pretrained(MODEL)

        client, remote_server_process = init_remote_inference_servers(tp_size, backend, tokenizer, cfg, MODEL)
<<<<<<< HEAD
        sampling_params = get_sampling_params_for_backend(cfg.generator.backend, cfg.generator.sampling_params)

        # 2. Start HTTP endpoint in background thread using serve function directly
        server_port = get_free_port()
        def run_server():
            serve(client, host=SERVER_HOST, port=server_port, log_level="warning")
=======
        sampling_params = _get_test_sampling_params(backend, cfg)

        # 2. Start HTTP endpoint in background thread using serve function directly
        server_port = get_free_port()

        def run_server():
            serve(client, host=SERVER_HOST, port=server_port, log_level="warning")

        server_thread = threading.Thread(target=run_server, daemon=True)
        server_thread.start()

        # Wait for server to be ready using the helper method
        wait_for_server_ready(host=SERVER_HOST, port=server_port, max_wait_seconds=30)
        base_url = f"http://{SERVER_HOST}:{server_port}/v1"

        # 3. Generate outputs using litellm and check outputs
        num_samples = 20
        test_prompts = get_test_prompts(MODEL, num_samples=num_samples)

        # Default concurrency limit is 100 due to HTTP client pool capacity.
        async def generate_outputs_async():
            async def generate_output(traj_id, prompt):
                return await litellm_async_completion(
                    model=f"openai/{MODEL}",  # Add openai/ prefix for custom endpoints
                    messages=prompt,
                    api_base=base_url,
                    # Otherwise runs into: litellm.llms.openai.common_utils.OpenAIError
                    api_key="DUMMY_KEY",
                    trajectory_id=traj_id,
                    **sampling_params,
                )

            tasks = [generate_output(traj_id, prompt) for traj_id, prompt in enumerate(test_prompts)]
            return await asyncio.gather(*tasks)

        outputs = asyncio.run(generate_outputs_async())
        _check_outputs(outputs, "litellm", num_samples, backend)

        # 4. Shutdown server
        shutdown_server(host=SERVER_HOST, port=server_port, max_wait_seconds=5)
        if server_thread.is_alive():
            server_thread.join(timeout=5)

    finally:
        shutdown_server(host=SERVER_HOST, port=server_port, max_wait_seconds=5)
        if "remote_server_process" in locals():
            remote_server_process.terminate()
            remote_server_process.wait()
        ray.shutdown()
>>>>>>> e3657152

        server_thread = threading.Thread(target=run_server, daemon=True)
        server_thread.start()

        # Wait for server to be ready using the helper method
        wait_for_server_ready(host=SERVER_HOST, port=server_port, max_wait_seconds=30)
        base_url = f"http://{SERVER_HOST}:{server_port}/v1"

        # 3. Generate outputs using litellm and check outputs
        num_samples = 20
        test_prompts = get_test_prompts(MODEL, num_samples=num_samples)

        # Default concurrency limit is 100 due to HTTP client pool capacity.
        async def generate_outputs_async():
            async def generate_output(prompt):
                return await litellm_async_completion(
                    model=f"openai/{MODEL}",  # Add openai/ prefix for custom endpoints
                    messages=prompt,
                    api_base=base_url,
                    # Otherwise runs into: litellm.llms.openai.common_utils.OpenAIError
                    api_key="DUMMY_KEY",
                    **sampling_params,
                )

            tasks = [generate_output(prompt) for prompt in test_prompts]
            return await asyncio.gather(*tasks)

        outputs = asyncio.run(generate_outputs_async()) 
        _check_outputs(outputs, "litellm", num_samples)

        # 4. Shutdown server
        shutdown_server(host=SERVER_HOST, port=server_port, max_wait_seconds=5)
        if server_thread.is_alive():
            server_thread.join(timeout=5)

    finally:
        shutdown_server(host=SERVER_HOST, port=server_port, max_wait_seconds=5)
        if "remote_server_process" in locals():
            remote_server_process.terminate()
            remote_server_process.wait()
        ray.shutdown()

@pytest.mark.vllm
def test_structured_generation():
    try:
        cfg = get_test_actor_config()
        cfg.trainer.placement.colocate_all = True  # Use colocate for simplicity
        cfg.generator.weight_sync_backend = "nccl"
        cfg.trainer.strategy = "fsdp2"

        client, _ = init_inference_engines(
            cfg=cfg,
            use_local=True,
            async_engine=cfg.generator.async_engine,
            tp_size=cfg.generator.inference_engine_tensor_parallel_size,
            colocate_all=cfg.trainer.placement.colocate_all,
            backend="vllm",
            model=MODEL,
        )

        # Start server in background thread using serve function directly
        def run_server():
            serve(client, host=SERVER_HOST, port=SERVER_PORT, log_level="warning")

        server_thread = threading.Thread(target=run_server, daemon=True)
        server_thread.start()

        # Wait for server to be ready using the helper method
        wait_for_server_ready(host=SERVER_HOST, port=SERVER_PORT, max_wait_seconds=30)
        base_url = f"http://{SERVER_HOST}:{SERVER_PORT}/v1"

        class TestSchema(BaseModel):
            name: str
            job: str

        prompt = [
            {
                "role": "user",
                "content": f"Introduce yourself in JSON format briefly, following the schema {TestSchema.model_json_schema()}.",
            },
        ]

        output = litellm_completion(
            model=f"openai/{MODEL}",
            api_base=base_url,
            api_key="DUMMY_KEY",
            messages=prompt,
            max_tokens=1024,
            response_format={
                "type": "json_schema",
                "json_schema": {
                    "name": "TestSchema",
                    "schema": TestSchema.model_json_schema(),
                    "strict": True,
                },
            },
        )

        # assert is valid json
        text = output.choices[0].message.content
        print(f"Output: {text}")
        assert json.loads(text) is not None  # if json invalid
    finally:
        shutdown_server(host=SERVER_HOST, port=SERVER_PORT, max_wait_seconds=5)
        ray.shutdown()


@pytest.mark.vllm
def test_http_endpoint_error_handling():
    """
    Test error handling for various invalid requests.
    """
    try:
        cfg = get_test_actor_config()
        cfg.trainer.placement.colocate_all = True
        cfg.generator.weight_sync_backend = "nccl"
        cfg.trainer.strategy = "fsdp2"

        client, _ = init_inference_engines(
            cfg=cfg,
            use_local=True,
            async_engine=cfg.generator.async_engine,
            tp_size=cfg.generator.inference_engine_tensor_parallel_size,
            colocate_all=cfg.trainer.placement.colocate_all,
            backend="vllm",
            model=MODEL,
        )

        from skyrl_train.inference_engines.inference_engine_client_http_endpoint import (
            serve,
            wait_for_server_ready,
        )

        # Start server in background thread
        def run_server():
            serve(client, host=SERVER_HOST, port=SERVER_PORT, log_level="warning")

        server_thread = threading.Thread(target=run_server, daemon=True)
        server_thread.start()

        # Wait for server to be ready
        wait_for_server_ready(host=SERVER_HOST, port=SERVER_PORT, max_wait_seconds=30)

        base_url = f"http://{SERVER_HOST}:{SERVER_PORT}"

        # Test 1: Invalid request - streaming not supported, raised by SkyRL
        response = requests.post(
            f"{base_url}/v1/chat/completions",
            json={"model": MODEL, "messages": [{"role": "user", "content": "Hello"}], "stream": True},
        )
        assert response.status_code == HTTPStatus.BAD_REQUEST  # 400
        error_data = response.json()
        print(f"Error data: {error_data}")
        assert "Streaming is not supported" in error_data["error"]["message"]

        # Test 2: OAI can take fields not listed in the protocol
        response = requests.post(
            f"{base_url}/v1/chat/completions",
            json={"model": MODEL, "messages": [{"role": "user", "content": "Hello"}], "xxx": "yyy"},
        )
        assert response.status_code == HTTPStatus.OK  # 200

        # Test 3: Invalid request - missing required fields, raised by SkyRL
        response = requests.post(
            f"{base_url}/v1/chat/completions",
            json={
                "model": MODEL,
                # Missing messages field
            },
        )
        assert response.status_code == HTTPStatus.BAD_REQUEST  # 400
        error_data = response.json()
        print(f"Error data: {error_data}")
        assert "messages" in error_data["error"]["message"]

        # Test 4: Invalid request - malformed JSON, raised by SkyRL
        response = requests.post(
            f"{base_url}/v1/chat/completions", data="some invalid json", headers={"Content-Type": "application/json"}
        )
        assert response.status_code == HTTPStatus.BAD_REQUEST  # 400
        error_data = response.json()
        print(f"Error data: {error_data}")
        assert "Invalid JSON error" in error_data["error"]["message"]  # JSON decode error

        # Test 5: Invalid request - empty messages array, raised by vLLM
        response = requests.post(f"{base_url}/v1/chat/completions", json={"model": MODEL, "messages": []})
        assert response.status_code == HTTPStatus.BAD_REQUEST  # 400
        error_data = response.json()
        print(f"Error data: {error_data}")
        assert "list index out of range list index out of range" in error_data["error"]["message"]

        # Test 6: Wrong model name, raised by SkyRL
        response = requests.post(
            f"{base_url}/v1/chat/completions",
            json={"model": "wrong_model", "messages": [{"role": "user", "content": "Hello"}]},
        )
        assert response.status_code == HTTPStatus.BAD_REQUEST  # 400
        error_data = response.json()
        print(f"Error data: {error_data}")
        assert "Model name mismatch" in error_data["error"]["message"]

        # Test 7: Health check endpoint should work
        response = requests.get(f"{base_url}/health")
        assert response.status_code == HTTPStatus.OK  # 200
        health_data = response.json()
        assert health_data["status"] == "healthy"

    finally:
        ray.shutdown()<|MERGE_RESOLUTION|>--- conflicted
+++ resolved
@@ -68,28 +68,6 @@
         cfg.generator.run_engines_locally = True
 
         return cfg
-
-def _check_outputs(outputs, test_type, num_samples):
-    print_n = 5
-    assert len(outputs) == num_samples
-    print(f"First {print_n} generated responses out of {num_samples} using {test_type}:")
-    print(f"outputs[0]: {outputs[0]}")
-    for i, output in enumerate(outputs[:print_n]):
-        print(f"{i}: {output['choices'][0]['message']['content'][:100]}...")
-
-    # 2. Check response structure
-    for response_data in outputs:
-        for key in ["id", "object", "created", "model", "choices"]:
-            assert key in response_data
-            assert response_data[key] is not None
-
-        for choice in response_data["choices"]:
-            assert "index" in choice and "message" in choice and "finish_reason" in choice
-            assert choice["index"] == 0 and choice["finish_reason"] in ["stop", "length"]
-            message = choice["message"]
-            if test_type == "litellm":
-                message = message.model_dump()  # litellm returns a pydantic object
-            assert "role" in message and "content" in message and message["role"] == "assistant"
 
 
 def _check_outputs(outputs, test_type, num_samples, backend):
@@ -252,11 +230,7 @@
         else:
             raise ValueError(f"Invalid test type: {test_type}")
 
-<<<<<<< HEAD
-        _check_outputs(outputs, test_type, num_samples)
-=======
         _check_outputs(outputs, test_type, num_samples, "vllm")
->>>>>>> e3657152
 
         # Shutdown server
         shutdown_server(host=SERVER_HOST, port=SERVER_PORT, max_wait_seconds=5)
@@ -267,10 +241,6 @@
         shutdown_server(host=SERVER_HOST, port=SERVER_PORT, max_wait_seconds=5)
         ray.shutdown()
 
-<<<<<<< HEAD
-# TODO(Charlie): test expected vllm/sglang response fields for the HTTP endpoint
-=======
->>>>>>> e3657152
 
 @pytest.mark.parametrize(
     "backend,tp_size",
@@ -296,11 +266,6 @@
         return port
 
     server_port = None
-<<<<<<< HEAD
-    import litellm
-    litellm._turn_on_debug()
-=======
->>>>>>> e3657152
 
     try:
         # 1. Initialize InferenceEngineClient client with remote servers
@@ -310,14 +275,6 @@
         tokenizer = AutoTokenizer.from_pretrained(MODEL)
 
         client, remote_server_process = init_remote_inference_servers(tp_size, backend, tokenizer, cfg, MODEL)
-<<<<<<< HEAD
-        sampling_params = get_sampling_params_for_backend(cfg.generator.backend, cfg.generator.sampling_params)
-
-        # 2. Start HTTP endpoint in background thread using serve function directly
-        server_port = get_free_port()
-        def run_server():
-            serve(client, host=SERVER_HOST, port=server_port, log_level="warning")
-=======
         sampling_params = _get_test_sampling_params(backend, cfg)
 
         # 2. Start HTTP endpoint in background thread using serve function directly
@@ -367,48 +324,7 @@
             remote_server_process.terminate()
             remote_server_process.wait()
         ray.shutdown()
->>>>>>> e3657152
-
-        server_thread = threading.Thread(target=run_server, daemon=True)
-        server_thread.start()
-
-        # Wait for server to be ready using the helper method
-        wait_for_server_ready(host=SERVER_HOST, port=server_port, max_wait_seconds=30)
-        base_url = f"http://{SERVER_HOST}:{server_port}/v1"
-
-        # 3. Generate outputs using litellm and check outputs
-        num_samples = 20
-        test_prompts = get_test_prompts(MODEL, num_samples=num_samples)
-
-        # Default concurrency limit is 100 due to HTTP client pool capacity.
-        async def generate_outputs_async():
-            async def generate_output(prompt):
-                return await litellm_async_completion(
-                    model=f"openai/{MODEL}",  # Add openai/ prefix for custom endpoints
-                    messages=prompt,
-                    api_base=base_url,
-                    # Otherwise runs into: litellm.llms.openai.common_utils.OpenAIError
-                    api_key="DUMMY_KEY",
-                    **sampling_params,
-                )
-
-            tasks = [generate_output(prompt) for prompt in test_prompts]
-            return await asyncio.gather(*tasks)
-
-        outputs = asyncio.run(generate_outputs_async()) 
-        _check_outputs(outputs, "litellm", num_samples)
-
-        # 4. Shutdown server
-        shutdown_server(host=SERVER_HOST, port=server_port, max_wait_seconds=5)
-        if server_thread.is_alive():
-            server_thread.join(timeout=5)
-
-    finally:
-        shutdown_server(host=SERVER_HOST, port=server_port, max_wait_seconds=5)
-        if "remote_server_process" in locals():
-            remote_server_process.terminate()
-            remote_server_process.wait()
-        ray.shutdown()
+
 
 @pytest.mark.vllm
 def test_structured_generation():
