"""
# Run only vllm tests (requires vllm extra):
uv run --isolated --extra dev --extra vllm pytest tests/gpu/gpu_ci/test_engine_generation.py -m "vllm"

# Run only sglang tests (requires sglang extra):
uv run --isolated --extra dev --extra sglang pytest tests/gpu/gpu_ci/test_engine_generation.py -m "sglang"
"""

import pytest
import ray
import hydra
from skyrl_train.inference_engines.remote_inference_engine import create_remote_inference_engines
from skyrl_train.inference_engines.ray_wrapped_inference_engine import create_ray_wrapped_inference_engines
from skyrl_train.inference_engines.inference_engine_client import InferenceEngineClient
from skyrl_train.inference_engines.utils import get_sampling_params_for_backend
import asyncio
import subprocess
import os
from tests.gpu.utils import get_available_gpus, wait_for_server, are_responses_similar, get_test_prompts
from transformers import AutoTokenizer, PreTrainedTokenizerBase
from omegaconf import DictConfig
from skyrl_train.inference_engines.base import InferenceEngineInput
from skyrl_train.utils import initialize_ray
from skyrl_train.entrypoints.main_base import config_dir
from typing import Tuple

MODEL = "Qwen/Qwen2.5-1.5B-Instruct"


def get_test_actor_config() -> DictConfig:
    """Get base config with test-specific overrides."""
    with hydra.initialize_config_dir(config_dir=config_dir):
        cfg = hydra.compose(config_name="ppo_base_config")

        cfg.trainer.policy.model.path = MODEL

        cfg.generator.sampling_params.temperature = 0.0
        cfg.generator.sampling_params.top_p = 1
        cfg.generator.sampling_params.top_k = -1
        cfg.generator.sampling_params.max_generate_length = 1024
        cfg.generator.sampling_params.min_p = 0.0
        cfg.generator.sampling_params.logprobs = None

        return cfg


def init_remote_inference_servers(
    tp_size: int, backend: str, tokenizer: PreTrainedTokenizerBase, config: DictConfig
) -> Tuple[InferenceEngineClient, subprocess.Popen]:
    available_gpus = get_available_gpus()
    assert (
        len(available_gpus) >= tp_size
    ), f"Not enough GPUs available. Need {tp_size}, but only {len(available_gpus)} available: {available_gpus}"

    selected_gpus = available_gpus[:tp_size]
    gpu_ids_str = ",".join(map(str, selected_gpus))
    print(f"Using GPUs {gpu_ids_str} for vLLM server (tensor_parallel_size={tp_size})")

    def get_free_port():
        import socket

        s = socket.socket(socket.AF_INET, socket.SOCK_STREAM)
        s.bind(("", 0))
        port = s.getsockname()[1]
        s.close()
        return port

    engine_port = get_free_port()

    # Launch vLLM server using subprocess
    if backend == "vllm":
        remote_server_command = [
            "uv",
            "run",
            "--isolated",
            "--extra",
            "vllm",
            "-m",
            "skyrl_train.inference_engines.vllm.vllm_server",
            "--model",
            MODEL,
            "--enforce-eager",
            "--gpu-memory-utilization",
            "0.8",
            "--tensor-parallel-size",
            str(tp_size),
            # NOTE (sumanthrh): Currently, there's an issue with distributed executor backend ray for vllm 0.9.2.
            # For standalone server, we use mp for now.
            "--distributed-executor-backend",
            "mp",
            "--dtype",
            "bfloat16",
            "--host",
            "127.0.0.1",
            "--port",
            str(engine_port),
            "--worker-extension-cls",
            "skyrl_train.inference_engines.vllm.vllm_engine.WorkerWrap",
        ]
    elif backend == "sglang":
        remote_server_command = [
            "uv",
            "run",
            "--isolated",
            "--extra",
            "sglang",
            "-m",
            "skyrl_train.inference_engines.sglang.sglang_server",
            "--model-path",
            MODEL,
            "--tp-size",
            str(tp_size),
            "--dtype",
            "bfloat16",
            "--host",
            "127.0.0.1",
            "--port",
            str(engine_port),
            "--mm-attention-backend",
            "fa3",
            "--attention-backend",
            "fa3",
        ]
    else:
        raise ValueError(f"Unsupported backend: {backend}")

    # Set CUDA_VISIBLE_DEVICES environment variable for the subprocess
    env = os.environ.copy()
    env["CUDA_VISIBLE_DEVICES"] = gpu_ids_str

    # Start the vLLM server process
    server_process = subprocess.Popen(remote_server_command, env=env)

    wait_for_server(url=f"localhost:{engine_port}", health_path="health")
    print(f"Server at localhost:{engine_port} is online")

    engines = create_remote_inference_engines(
        urls=[f"localhost:{engine_port}"],
        model_name=MODEL,
        tokenizer=tokenizer,
        engine_backend=backend,
        tensor_parallel_size=tp_size,
    )

<<<<<<< HEAD
    client = InferenceEngineClient(engines, tokenizer)
    return client, server_process
=======
    return InferenceEngineClient(engines, tokenizer, config), server_process
>>>>>>> b244366b


def init_ray_inference_engines(backend: str, tp_size: int, config: DictConfig) -> InferenceEngineClient:
    """Initialize ray-wrapped inference engines for the specified backend"""
    tokenizer = AutoTokenizer.from_pretrained(MODEL)
    engine = create_ray_wrapped_inference_engines(
        num_inference_engines=1,
        tensor_parallel_size=tp_size,
        model_dtype="bfloat16",
        pretrain=MODEL,
        seed=42,
        vllm_v1_disable_multiproc=True,
        enable_prefix_caching=True,
        enforce_eager=True,
        max_model_len=1536,
        shared_pg=None,
        gpu_memory_utilization=0.8,
        inference_engine_enable_sleep=False,
        async_engine=True,
        max_num_batched_tokens=8192,
        max_num_seqs=1024,
        tokenizer=tokenizer,
        backend=backend,
    )
    client = InferenceEngineClient(engine, tokenizer, config)
    return client


async def run_batch_generation(client, prompts, sampling_params):
    engine_input = InferenceEngineInput(prompts=prompts, sampling_params=sampling_params)
    engine_output = await client.generate(engine_input)
    return engine_output["responses"], engine_output["stop_reasons"]


async def run_single_generation(client, prompts, sampling_params):
    tasks = []
    for prompt in prompts:
        engine_input = InferenceEngineInput(prompts=[prompt], sampling_params=sampling_params)
        task = client.generate(engine_input)
        tasks.append(task)

    results = await asyncio.gather(*tasks)

    responses = []
    finish_reasons = []
    for result in results:
        responses.extend(result["responses"])
        finish_reasons.extend(result["stop_reasons"])

    return responses, finish_reasons


async def run_batch_generation_with_tokens(client, prompt_token_ids, sampling_params):
    engine_input = InferenceEngineInput(prompt_token_ids=prompt_token_ids, sampling_params=sampling_params)
    engine_output = await client.generate(engine_input)
    return engine_output["responses"], engine_output["stop_reasons"]


async def run_single_generation_with_tokens(client, prompt_token_ids, sampling_params):
    tasks = []
    for tokens in prompt_token_ids:
        engine_input = InferenceEngineInput(prompt_token_ids=[tokens], sampling_params=sampling_params)
        task = client.generate(engine_input)
        tasks.append(task)

    results = await asyncio.gather(*tasks)

    responses = []
    finish_reasons = []
    for result in results:
        responses.extend(result["responses"])
        finish_reasons.extend(result["stop_reasons"])

    return responses, finish_reasons


@pytest.mark.parametrize(
    "backend,tp_size",
    [
        pytest.param("vllm", 2, marks=pytest.mark.vllm),
        # TODO(Charlie): add TP > 1 tests for sglang when we support it
        pytest.param("sglang", 1, marks=pytest.mark.sglang),
    ],
    ids=["vllm", "sglang"],
)
def test_inference_engines_generation(backend: str, tp_size: int):
    """
    Tests generation with both remote and ray-wrapped engines for the specified backend.
    """
    try:
        cfg = get_test_actor_config()
        cfg.generator.backend = backend
        initialize_ray(cfg)

        prompts = get_test_prompts(MODEL)
        tokenizer = AutoTokenizer.from_pretrained(MODEL)

        try:
            llm_client, remote_server_process = init_remote_inference_servers(tp_size, backend, tokenizer, cfg)

            # Batched generation
            remote_batch_responses, batch_finish_reasons = asyncio.run(run_batch_generation(llm_client, prompts))
            assert len(remote_batch_responses) == len(
                prompts
            ), f"Number of responses should match number of prompts, got {len(remote_batch_responses)} responses but {len(prompts)} prompts"
            assert len(batch_finish_reasons) == len(
                prompts
            ), f"Number of finish reasons should match number of prompts, got {len(batch_finish_reasons)} finish reasons but {len(prompts)} prompts"

            # Single generation (ie, submit individual requests)
            remote_single_responses, single_finish_reasons = asyncio.run(run_single_generation(llm_client, prompts))
            assert len(remote_single_responses) == len(
                prompts
            ), f"Number of responses should match number of prompts, got {len(remote_single_responses)} responses but {len(prompts)} prompts"
            assert len(single_finish_reasons) == len(
                prompts
            ), f"Number of finish reasons should match number of prompts, got {len(single_finish_reasons)} finish reasons but {len(prompts)} prompts"

            # Ensure batched and single generation outputs are (roughly) the same
            for i in range(len(prompts)):
                if not are_responses_similar(remote_batch_responses[i], remote_single_responses[i], tolerance=0.01):
                    print(
                        f"Remote batch and single generation responses are not similar, got batch={remote_batch_responses[i]} and single={remote_single_responses[i]}"
                    )

        finally:
            remote_server_process.terminate()
            remote_server_process.wait()

        # Get responses from Ray engine
<<<<<<< HEAD
        llm_client = init_ray_inference_engines(backend, tp_size)
        sampling_params = get_sampling_params_for_backend(cfg.generator.backend, cfg.generator.sampling_params)
=======
        llm_client = init_ray_inference_engines(backend, tp_size, cfg)
>>>>>>> b244366b

        # Batched generation
        local_batch_responses, batch_finish_reasons = asyncio.run(
            run_batch_generation(llm_client, prompts, sampling_params)
        )
        assert len(local_batch_responses) == len(
            prompts
        ), f"Number of responses should match number of prompts, got {len(local_batch_responses)} responses but {len(prompts)} prompts"
        assert len(batch_finish_reasons) == len(
            prompts
        ), f"Number of finish reasons should match number of prompts, got {len(batch_finish_reasons)} finish reasons but {len(prompts)} prompts"

        # Single generation (ie, submit individual requests)
        local_single_responses, single_finish_reasons = asyncio.run(
            run_single_generation(llm_client, prompts, sampling_params)
        )
        assert len(local_single_responses) == len(
            prompts
        ), f"Number of responses should match number of prompts, got {len(local_single_responses)} responses but {len(prompts)} prompts"
        assert len(single_finish_reasons) == len(
            prompts
        ), f"Number of finish reasons should match number of prompts, got {len(single_finish_reasons)} finish reasons but {len(prompts)} prompts"

        # Ensure batched and single generation outputs are (roughly) the same
        for i in range(len(prompts)):
            if not are_responses_similar(local_batch_responses[i], local_single_responses[i], tolerance=0.01):
                print(
                    f"Local batch and single generation responses are not similar, got batch={local_batch_responses[i]} and single={local_single_responses[i]}"
                )

        # Finally, ensure that remote and local outputs are (roughly) the same
        for i in range(len(prompts)):
            if not are_responses_similar(remote_batch_responses[i], local_batch_responses[i], tolerance=0.01):
                print(
                    f"Remote and local batch generation responses are not similar, got remote={remote_batch_responses[i]} and local={local_batch_responses[i]}"
                )

    finally:
        ray.shutdown()


@pytest.mark.parametrize(
    "backend,tp_size",
    [
        pytest.param("vllm", 2, marks=pytest.mark.vllm),
        # TODO(Charlie): add TP > 1 tests for sglang when we support it
        pytest.param("sglang", 1, marks=pytest.mark.sglang),
    ],
    ids=["vllm", "sglang"],
)
def test_token_based_generation(backend: str, tp_size: int):
    """Test generation using prompt_token_ids for the specified backend."""

    try:
        cfg = get_test_actor_config()
        cfg.generator.backend = backend
        initialize_ray(cfg)

        prompts = get_test_prompts(MODEL, 3)
        tokenizer = AutoTokenizer.from_pretrained(MODEL)
        prompt_token_ids = tokenizer.apply_chat_template(
            prompts, add_generation_prompt=True, tokenize=True, return_dict=True
        )["input_ids"]

<<<<<<< HEAD
        llm_client = init_ray_inference_engines(backend, tp_size)
        sampling_params = get_sampling_params_for_backend(cfg.generator.backend, cfg.generator.sampling_params)
=======
        llm_client = init_ray_inference_engines(backend, tp_size, cfg)
>>>>>>> b244366b

        # Test batch generation with tokens
        token_batch_responses, _ = asyncio.run(
            run_batch_generation_with_tokens(llm_client, prompt_token_ids, sampling_params)
        )
        assert len(token_batch_responses) == len(prompts)

        # Test single generation with tokens
        token_single_responses, _ = asyncio.run(
            run_single_generation_with_tokens(llm_client, prompt_token_ids, sampling_params)
        )
        assert len(token_single_responses) == len(prompts)

        # Compare with prompt-based generation
        prompt_responses, _ = asyncio.run(run_batch_generation(llm_client, prompts, sampling_params))

        # Outputs should be similar since we're using the same inputs
        for i in range(len(prompts)):
            if not are_responses_similar([token_batch_responses[i]], [prompt_responses[i]], tolerance=0.01):
                print(
                    f"Token and prompt responses differ: token={token_batch_responses[i]}, prompt={prompt_responses[i]}"
                )

    finally:
        ray.shutdown()<|MERGE_RESOLUTION|>--- conflicted
+++ resolved
@@ -142,12 +142,8 @@
         tensor_parallel_size=tp_size,
     )
 
-<<<<<<< HEAD
-    client = InferenceEngineClient(engines, tokenizer)
+    client = InferenceEngineClient(engines, tokenizer, config)
     return client, server_process
-=======
-    return InferenceEngineClient(engines, tokenizer, config), server_process
->>>>>>> b244366b
 
 
 def init_ray_inference_engines(backend: str, tp_size: int, config: DictConfig) -> InferenceEngineClient:
@@ -278,12 +274,8 @@
             remote_server_process.wait()
 
         # Get responses from Ray engine
-<<<<<<< HEAD
-        llm_client = init_ray_inference_engines(backend, tp_size)
+        llm_client = init_ray_inference_engines(backend, tp_size, cfg)
         sampling_params = get_sampling_params_for_backend(cfg.generator.backend, cfg.generator.sampling_params)
-=======
-        llm_client = init_ray_inference_engines(backend, tp_size, cfg)
->>>>>>> b244366b
 
         # Batched generation
         local_batch_responses, batch_finish_reasons = asyncio.run(
@@ -348,12 +340,8 @@
             prompts, add_generation_prompt=True, tokenize=True, return_dict=True
         )["input_ids"]
 
-<<<<<<< HEAD
-        llm_client = init_ray_inference_engines(backend, tp_size)
+        llm_client = init_ray_inference_engines(backend, tp_size, cfg)
         sampling_params = get_sampling_params_for_backend(cfg.generator.backend, cfg.generator.sampling_params)
-=======
-        llm_client = init_ray_inference_engines(backend, tp_size, cfg)
->>>>>>> b244366b
 
         # Test batch generation with tokens
         token_batch_responses, _ = asyncio.run(
