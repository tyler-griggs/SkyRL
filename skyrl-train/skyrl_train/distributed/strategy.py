--- conflicted
+++ resolved
@@ -96,11 +96,7 @@
                 generation_config.save_pretrained(hf_config_tokenizer_path)
             except Exception as e:
                 # if the generation config isn't available, we don't save it
-<<<<<<< HEAD
-                print(f"Warning: Could not save generation config for '{model_config.name_or_path}'. Error: {e}")
-=======
                 logger.warning(f"Could not save generation config for '{model_config.name_or_path}'. Error: {e}")
->>>>>>> 006361f6
                 pass
 
         model_config.save_pretrained(hf_config_tokenizer_path)
