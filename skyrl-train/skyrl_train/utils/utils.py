import os
import time
import sys
import logging
import math

import ray
import torch
from loguru import logger
from omegaconf import DictConfig, OmegaConf
from ray.util.placement_group import placement_group, PlacementGroupSchedulingStrategy, PlacementGroup

from .constants import SKYRL_LD_LIBRARY_PATH_EXPORT, SKYRL_RAY_PG_TIMEOUT_IN_S


class Timer:
    def __init__(self, message, update_dict=None):
        self.message = message
        self.update_dict = update_dict

    def __enter__(self):
        self.start_time = time.time()
        logger.opt(depth=1).info(f"Started: '{self.message}'")
        return self

    def __exit__(self, exc_type, exc_val, exc_tb):
        logger.opt(depth=1).info(f"Finished: '{self.message}', time cost: {time.time() - self.start_time:.2f}s")
        if self.update_dict is not None:
            self.update_dict[self.message] = self.update_dict.get(self.message, 0.0) + time.time() - self.start_time

    async def __aenter__(self):
        self.start_time = time.time()
        logger.opt(depth=1).info(f"Started: '{self.message}'")
        return self

    async def __aexit__(self, exc_type, exc_val, exc_tb):
        logger.opt(depth=1).info(f"Finished: '{self.message}', time cost: {time.time() - self.start_time:.2f}s")
        if self.update_dict is not None:
            self.update_dict[self.message] = self.update_dict.get(self.message, 0.0) + time.time() - self.start_time


def validate_batch_sizes(cfg: DictConfig):
    """
    Validate configured batch sizes.

    Explanation of how batching operates:
    1. Each prompt in train_batch_size creates `n_samples_per_prompt` total samples.
    2. During training, these samples are split across data parallel (DP) workers, making the effective per-GPU batch size: `train_batch_size * n_samples_per_prompt / dp_size`.
    3. Mini batches are similarly normalized to per-gpu mini batches with size: `mini_batch_size * n_samples_per_prompt / dp_size`.
    4. Per-gpu train batch size must be divisble by per-gpu mini batch size, otherwise the last mini batch will be incomplete.
    5. Per-gpu mini batch size must be divisible by per-gpu micro batch size, otherwise the last micro batch will be incomplete.
    """
    assert cfg.trainer.train_batch_size >= cfg.trainer.policy_mini_batch_size
    assert cfg.trainer.policy_mini_batch_size > 0, "policy_mini_batch_size must be greater than 0"
    if cfg.trainer.critic.model.path is not None:
        assert cfg.trainer.train_batch_size >= cfg.trainer.critic_mini_batch_size
        assert cfg.trainer.critic_mini_batch_size > 0, "critic_mini_batch_size must be greater than 0"
    assert cfg.trainer.micro_train_batch_size_per_gpu > 0, "micro_train_batch_size_per_gpu must be greater than 0"
    assert cfg.trainer.micro_forward_batch_size_per_gpu > 0, "micro_forward_batch_size_per_gpu must be greater than 0"

    # Validate policy mini batch size
    policy_world_size = cfg.trainer.placement.policy_num_nodes * cfg.trainer.placement.policy_num_gpus_per_node
    policy_dp_size = policy_world_size // cfg.trainer.policy.sequence_parallel_size
    assert (
        cfg.trainer.train_batch_size % cfg.trainer.policy_mini_batch_size == 0
    ), f"train_batch_size {cfg.trainer.train_batch_size} should be divisible by policy_mini_batch_size {cfg.trainer.policy_mini_batch_size}"
    policy_mini_batch_size_per_gpu = (
        cfg.trainer.policy_mini_batch_size * cfg.generator.n_samples_per_prompt // policy_dp_size
    )
    assert policy_mini_batch_size_per_gpu > 0, (
        f"Invalid policy_mini_batch_size_per_gpu: {policy_mini_batch_size_per_gpu}. "
        f"mini_batch_size={cfg.trainer.policy_mini_batch_size}, "
        f"n_samples_per_prompt={cfg.generator.n_samples_per_prompt}, "
        f"dp_size={policy_dp_size}"
    )
    assert (
        policy_mini_batch_size_per_gpu % cfg.trainer.micro_train_batch_size_per_gpu == 0
    ), f"normalized policy_mini_batch_size_per_gpu {policy_mini_batch_size_per_gpu} should be divisible by micro_train_batch_size_per_gpu {cfg.trainer.micro_train_batch_size_per_gpu}"
    assert (
        policy_mini_batch_size_per_gpu // cfg.trainer.micro_train_batch_size_per_gpu > 0
    ), f"normalized policy_mini_batch_size_per_gpu {policy_mini_batch_size_per_gpu} should be larger than micro_train_batch_size_per_gpu {cfg.trainer.micro_train_batch_size_per_gpu}"
    policy_train_batch_size_per_gpu = (
        cfg.trainer.train_batch_size * cfg.generator.n_samples_per_prompt // policy_dp_size
    )

    # `train_batch_size_per_gpu` should be divisible by `policy_mini_batch_size_per_gpu`
    assert (
        policy_train_batch_size_per_gpu % policy_mini_batch_size_per_gpu == 0
    ), f"normalized policy_train_batch_size_per_gpu (train_batch_size * n_samples_per_prompt // policy_dp_size) {policy_train_batch_size_per_gpu} should be divisible by policy_mini_batch_size_per_gpu (policy_mini_batch_size * n_samples_per_prompt // policy_dp_size) {policy_mini_batch_size_per_gpu}"

    # Validate critic mini batch size
    critic_world_size = cfg.trainer.placement.critic_num_nodes * cfg.trainer.placement.critic_num_gpus_per_node
    critic_dp_size = critic_world_size // cfg.trainer.critic.sequence_parallel_size

    if cfg.trainer.critic.model.path is not None:
        assert (
            cfg.trainer.train_batch_size % cfg.trainer.critic_mini_batch_size == 0
        ), f"train_batch_size {cfg.trainer.train_batch_size} should be divisible by critic_mini_batch_size {cfg.trainer.critic_mini_batch_size}"
        critic_mini_batch_size_per_gpu = (
            cfg.trainer.critic_mini_batch_size * cfg.generator.n_samples_per_prompt // critic_dp_size
        )
        assert critic_mini_batch_size_per_gpu > 0, (
            f"Invalid critic_mini_batch_size_per_gpu: {critic_mini_batch_size_per_gpu}. "
            f"mini_batch_size={cfg.trainer.critic_mini_batch_size}, "
            f"n_samples_per_prompt={cfg.generator.n_samples_per_prompt}, "
            f"dp_size={critic_dp_size}"
        )
        assert (
            critic_mini_batch_size_per_gpu % cfg.trainer.micro_train_batch_size_per_gpu == 0
        ), f"normalized critic_mini_batch_size_per_gpu {critic_mini_batch_size_per_gpu} should be divisible by micro_train_batch_size_per_gpu {cfg.trainer.micro_train_batch_size_per_gpu}"
        assert (
            critic_mini_batch_size_per_gpu // cfg.trainer.micro_train_batch_size_per_gpu > 0
        ), f"normalized critic_mini_batch_size_per_gpu {critic_mini_batch_size_per_gpu} should be larger than micro_train_batch_size_per_gpu {cfg.trainer.micro_train_batch_size_per_gpu}"
        critic_train_batch_size_per_gpu = (
            cfg.trainer.train_batch_size * cfg.generator.n_samples_per_prompt // critic_dp_size
        )
        assert (
            critic_train_batch_size_per_gpu % critic_mini_batch_size_per_gpu == 0
        ), f"normalized critic_train_batch_size_per_gpu (train_batch_size * n_samples_per_prompt // critic_dp_size) {critic_train_batch_size_per_gpu} should be divisible by critic_mini_batch_size_per_gpu (critic_mini_batch_size * n_samples_per_prompt // critic_dp_size) {critic_mini_batch_size_per_gpu}"

    # Validate training batch size is larger than the least common multiple of the DP sizes of policy (and ref if used).
    lcm_dp_size = policy_dp_size

    use_ref_model = cfg.trainer.algorithm.use_kl_loss or cfg.trainer.algorithm.use_kl_in_reward
    if use_ref_model:
        ref_world_size = cfg.trainer.placement.ref_num_nodes * cfg.trainer.placement.ref_num_gpus_per_node
        ref_dp_size = ref_world_size // cfg.trainer.ref.sequence_parallel_size
        lcm_dp_size = math.lcm(lcm_dp_size, ref_dp_size)

    assert cfg.trainer.train_batch_size >= lcm_dp_size, (
        f"train_batch_size ({cfg.trainer.train_batch_size}) should be larger than or equal to the least common multiple of the data parallel sizes of the enabled models: "
        f"policy_dp_size={policy_dp_size}, "
        f"ref_dp_size={ref_dp_size if use_ref_model else 'None'}, "
        f"lcm_dp_size={lcm_dp_size}"
    )


def validate_megatron_cfg(cfg: DictConfig):
    # not yet supported + tested features
    assert cfg.generator.weight_sync_backend == "nccl", "only nccl is supported for megatron weight sync"
    assert cfg.generator.backend == "vllm", "only vllm is supported for with megatron"
    assert cfg.trainer.placement.colocate_all, "only colocate_all=True is supported for megatron training"
    assert cfg.trainer.critic.model.path is None, "only GRPO training is currently supported for megatron"

    if cfg.trainer.flash_attn:
        import flash_attn

        version = flash_attn.__version__
        if version > "2.7.4.post1":
            raise ValueError("flash_attn <= 2.7.4.post1 is required for using the megatron backend with flash_attn")

    worker_configs = [(cfg.trainer.policy, "policy"), (cfg.trainer.ref, "ref")]
    for config, worker_type in worker_configs:
        # context, expert, and expert tensor parallel are not yet supported for megatron
        if config.megatron_config.context_parallel_size > 1:
            assert cfg.trainer.use_sample_packing, "context parallel is only supported with sample packing"
        assert (
            config.megatron_config.expert_model_parallel_size == 1
        ), f"found {worker_type}.expert_model_parallel_size > 1, expert model parallel is not yet supported for megatron"
        assert (
            config.megatron_config.expert_tensor_parallel_size == 1
        ), f"found {worker_type}.expert_tensor_parallel_size > 1, expert tensor parallel is not yet supported for megatron"
        # check that sequence parallel is not configured outside of megatron
        assert (
            config.sequence_parallel_size == 1
        ), f"found {worker_type}.sequence_parallel_size={config.sequence_parallel_size}, ulysses style sequence parallel is not supported for megatron"


def validate_cfg(cfg: DictConfig):

    # Validate generation config separately
    validate_generator_cfg(cfg)

    from .ppo_utils import AdvantageEstimatorRegistry, PolicyLossRegistry

    assert (
        cfg.trainer.sequence_parallel_backend == "ulysses"
    ), f"only ulysses is supported as of now, got {cfg.trainer.sequence_parallel_backend}"

    # if advantage estimator is GAE, then critic path should be provided
    if cfg.trainer.algorithm.advantage_estimator == "gae":
        assert (
            cfg.trainer.critic.model.path
        ), "`trainer.critic.model.path` should be provided for PPO training, got `None`"

    assert not (
        cfg.trainer.algorithm.use_kl_in_reward and cfg.trainer.algorithm.use_kl_loss
    ), "use_kl_in_reward and use_kl_loss should be mutually exclusive"

    if cfg.trainer.strategy in ("fsdp", "fsdp2"):
        assert not (
            cfg.trainer.policy.fsdp_config.cpu_offload and cfg.trainer.strategy == "fsdp"
        ), "fwd pass cpu offloading is not supported for FSDP1 policy worker, use FSDP2 instead"
        assert not (
            cfg.trainer.critic.fsdp_config.cpu_offload and cfg.trainer.strategy == "fsdp"
        ), "fwd pass cpu offloading is not supported for FSDP1 critic worker, use FSDP2 instead"

    if cfg.trainer.strategy == "deepspeed":
        assert (
            cfg.trainer.policy.deepspeed_config.zero_optimization.stage == 3
        ), "only deepspeed stage 3 is currently supported!"

    validate_batch_sizes(cfg)

    if cfg.trainer.max_ckpts_to_keep == 0:
        raise ValueError(
            "`max_ckpts_to_keep` must be greater than 0 to keep the last N checkpoints or negative to keep all checkpoints"
        )

    assert (
        cfg.trainer.algorithm.policy_loss_type in PolicyLossRegistry.list_available()
    ), f"invalid policy_loss_type: {cfg.trainer.algorithm.policy_loss_type}. Must be one of {PolicyLossRegistry.list_available()}"

    assert (
        cfg.trainer.algorithm.advantage_estimator in AdvantageEstimatorRegistry.list_available()
    ), f"invalid advantage_estimator: {cfg.trainer.algorithm.advantage_estimator}. Must be one of {AdvantageEstimatorRegistry.list_available()}"

    assert cfg.trainer.algorithm.loss_reduction in (
        "token_mean",
        "sequence_mean",
        "seq_mean_token_sum_norm",
    ), f"invalid loss_reduction: {cfg.trainer.algorithm.loss_reduction}. Must be one of `['token_mean', 'sequence_mean', 'seq_mean_token_sum_norm']`"

    # add field to algorithm config needed for loss functions
    # create a new config to make it modifiable
    algorithm_config = OmegaConf.create(cfg.trainer.algorithm)
    # NOTE (erictang000): this is the max sequence length including the prompt, since max response length
    # per batch can be variable based on the prompt length. This is used to normalize the loss for
    # seq_mean_token_sum_norm loss reduction. Potentially revisit this if we update to use a
    # fixed max response budget.
    algorithm_config.max_seq_len = cfg.generator.max_input_length + cfg.generator.sampling_params.max_generate_length

    # TODO (erictang000): remove these after deprecation period
    if algorithm_config.use_abs_kl:
        logger.warning("`use_abs_kl` will be deprecated, overriding to use `kl_estimator_type='abs'` instead")
        algorithm_config.kl_estimator_type = "abs"
    elif algorithm_config.use_kl_estimator_k3:
        logger.warning("`use_kl_estimator_k3` will be deprecated, overriding to use `kl_estimator_type='k3'` instead")
        algorithm_config.kl_estimator_type = "k3"
    cfg.trainer.algorithm = algorithm_config

<<<<<<< HEAD
    # Validate inference engine parallelism.
    ep_size = cfg.generator.inference_engine_expert_parallel_size
    dp_size = cfg.generator.inference_engine_data_parallel_size
    tp_size = cfg.generator.inference_engine_tensor_parallel_size
    assert (
        dp_size == 1
    ), "Inference data parallelism is not yet supported, but is in active development and testing: https://github.com/NovaSky-AI/SkyRL/issues/202"
    if ep_size > 1:
        assert dp_size * tp_size == ep_size, (
            f"If expert parallel is enabled, data parallel size * tensor parallel size must equal expert parallel size. "
            f"Got dp_size={dp_size}, tp_size={tp_size}, ep_size={ep_size}"
        )

    # TODO: fix once we support these features with SGLang
    if cfg.generator.backend == "sglang" and cfg.generator.run_engines_locally:
        assert cfg.generator.inference_engine_tensor_parallel_size == 1, (
            "As of now, We do not support tensor parallel inference engine with SGLang when running engines locally. "
            "Please set `inference_engine_tensor_parallel_size` to 1."
        )

=======
>>>>>>> fd8275f3
    if cfg.trainer.strategy == "deepspeed" and not (
        cfg.trainer.policy.optimizer_config.offload_after_step
        and cfg.trainer.critic.optimizer_config.offload_after_step
    ):
        raise ValueError(
            "`offload_after_step=False` is not supported for DeepSpeed, please set `offload_after_step` to `true` for both policy and critic"
        )

    if cfg.trainer.algorithm.use_tis:
        if cfg.trainer.algorithm.tis_imp_ratio_cap <= 0:
            raise ValueError(
                f"If `trainer.algorithm.use_tis` is `True` then `cfg.trainer.algorithm.tis_imp_ratio_cap` should be > 0, got {cfg.trainer.algorithm.tis_imp_ratio_cap }"
            )
        if cfg.generator.sampling_params.logprobs is None:
            logger.warning(
                "`generator.sampling_params.logprobs` is `None` but `trainer.algorithm.use_tis` is `True`. Setting `logprobs` to `True`."
            )
            # just set to 0 for better user exp
            cfg.generator.sampling_params.logprobs = 0

        if cfg.generator.backend == "sglang":
            raise NotImplementedError("`trainer.algorithm.use_tis` doesn't support Sglang backend, please use vLLM")

        if not cfg.generator.batched:
            raise ValueError(
                "Gneration with `trainer.algorithm.use_tis` needs to be batched with only single turn generation"
            )


def validate_generator_cfg(cfg: DictConfig):
    """Validates the correctness of generator-related config.

    Args:
        cfg (DictConfig): config to validate

    Raises:
        NotImplementedError: if feature is not supported, such as sglang for multiturn generation
        ValueError: when cfg.generator.sampling_params.logprobs > 0
    """

    if cfg.generator.max_turns == 1:
        assert (
            cfg.generator.max_input_length == cfg.trainer.max_prompt_length
        ), "generator.max_input_length should be set equal to trainer.max_prompt_length for single-turn generation"
    else:
        assert (
            cfg.generator.max_input_length >= cfg.trainer.max_prompt_length
        ), "generator.max_input_length should be set greater than or equal to trainer.max_prompt_length for multi-turn generation"

    if not cfg.generator.run_engines_locally:
        assert cfg.generator.num_inference_engines == len(
            cfg.generator.remote_inference_engine_urls
        ), "num_inference_engines should be equal to the number of remote_inference_engine_urls"

    if not cfg.generator.async_engine and cfg.generator.backend == "vllm":
        assert (
            cfg.generator.batched
        ), "if we are using the offline vLLM engine, we need to put generator in batched mode for faster generation"

    # TODO(tgriggs): use a more modular config validation
    if cfg.trainer.logger == "wandb":
        assert os.environ.get("WANDB_API_KEY"), "`WANDB_API_KEY` is required for `wandb` logger"

    if cfg.generator.override_existing_update_group == "auto":
        if cfg.generator.backend == "vllm" and not cfg.generator.run_engines_locally:
            # remote engines can be launched separately so we `enable` by default
            cfg.generator.override_existing_update_group = "enable"
        else:
            # for local engines or sglang, we disable
            cfg.generator.override_existing_update_group = "disable"

    # TODO: fix once we support these features with SGLang
    if cfg.generator.backend == "sglang" and cfg.generator.run_engines_locally:
        assert cfg.generator.inference_engine_tensor_parallel_size == 1, (
            "As of now, We do not support tensor parallel inference engine with SGLang when running engines locally. "
            "Please set `inference_engine_tensor_parallel_size` to 1."
        )

    if cfg.generator.backend == "sglang" and not cfg.generator.use_conversation_multi_turn:
        raise NotImplementedError("`use_conversation_multi_turn=False` is not supported for SGLang backend")

    if cfg.generator.sampling_params.logprobs is not None:
        assert isinstance(cfg.generator.sampling_params.logprobs, int)
        if cfg.generator.sampling_params.logprobs > 0:
            raise ValueError(
                f"`logprobs` if set should be 0 i.e only for the chosen token, got {cfg.generator.sampling_params.logprobs}"
            )
        if not cfg.generator.batched:
            raise NotImplementedError(
                "Async generation with `generator.batched=false` doesn't support `sampling_params.logprobs`"
            )
        if not cfg.generator.run_engines_locally:
            raise NotImplementedError("Remote inference mode doesn't support `sampling_params.logprobs`")

    if cfg.trainer.strategy == "megatron":
        validate_megatron_cfg(cfg)
    if cfg.generator.backend == "sglang":
        # Some sampling parameters are not supported in SGLang when `skip_tokenizer_init` is True.
        if cfg.generator.sampling_params.stop is not None or cfg.generator.eval_sampling_params.stop is not None:
            raise ValueError(
                "`sampling_params.stop` and `eval_sampling_params.stop` are not supported for SGLang backend "
                "since we always set `skip_tokenizer_init` to True. If you have to use these parameters, you can switch to vLLM. "
                "See this issue for more: https://github.com/sgl-project/sglang/issues/9039#issuecomment-3218331087"
            )
        if "min_new_tokens" in cfg.generator.sampling_params or "min_new_tokens" in cfg.generator.eval_sampling_params:
            raise ValueError(
                "`sampling_params.min_new_tokens` and `eval_sampling_params.min_new_tokens` are not "
                "supported for SGLang backend since we always set `skip_tokenizer_init` to True. "
                "If you have to use these parameters, you can switch to vLLM. "
                "See this issue for more: https://github.com/sgl-project/sglang/issues/9039#issuecomment-3218331087"
            )

    if cfg.generator.use_conversation_multi_turn:
        if (
            cfg.generator.sampling_params.stop is not None or cfg.generator.eval_sampling_params.stop is not None
        ) and not cfg.generator.append_eos_token_after_stop_str_in_multi_turn:
            logger.warning(
                "WARNING: `sampling_params.stop` and `eval_sampling_params.stop` are specified and we "
                "are using multi-turn generation. You might want to set `append_eos_token_after_stop_str_in_multi_turn` "
                "to `True` to append tokenizer.eos_token_id to the assistant-generated response to match the chat template."
            )

    if cfg.generator.enable_http_endpoint:
        if cfg.generator.backend == "sglang":
            # TODO(Charlie): sglang_server.py not supported for /chat/completion yet because we have
            # skip_tokenizer_init=True in engine creation. Fix by getting tokens via return logprobs
            # instead. sglang_engine.py not supported yet because we still need to figure out how
            # to make SGLang Python engine take OAI request.
            raise ValueError(
                'generator.enable_http_endpoint is not supported for SGLang backend yet. Please set generator.backend="vllm".'
            )
        if not cfg.generator.async_engine:
            raise ValueError("generator.async_engine must be True when generator.enable_http_endpoint==True.")


@ray.remote
def get_all_env_variables():
    import os

    return os.environ


def ray_noset_visible_devices(env_vars=os.environ):
    # Refer to
    # https://github.com/ray-project/ray/blob/161849364a784442cc659fb9780f1a6adee85fce/python/ray/_private/accelerators/nvidia_gpu.py#L95-L96
    # https://github.com/ray-project/ray/blob/161849364a784442cc659fb9780f1a6adee85fce/python/ray/_private/accelerators/amd_gpu.py#L102-L103
    # https://github.com/ray-project/ray/blob/3b9e729f6a669ffd85190f901f5e262af79771b0/python/ray/_private/accelerators/amd_gpu.py#L114-L115
    # https://github.com/ray-project/ray/blob/161849364a784442cc659fb9780f1a6adee85fce/python/ray/_private/accelerators/npu.py#L94-L95
    # https://github.com/ray-project/ray/blob/161849364a784442cc659fb9780f1a6adee85fce/python/ray/_private/accelerators/hpu.py#L116-L117
    # https://github.com/ray-project/ray/blob/161849364a784442cc659fb9780f1a6adee85fce/python/ray/_private/accelerators/neuron.py#L108-L109
    # https://github.com/ray-project/ray/blob/161849364a784442cc659fb9780f1a6adee85fce/python/ray/_private/accelerators/tpu.py#L171-L172
    # https://github.com/ray-project/ray/blob/161849364a784442cc659fb9780f1a6adee85fce/python/ray/_private/accelerators/intel_gpu.py#L97-L98
    NOSET_VISIBLE_DEVICES_ENV_VARS_LIST = [
        "RAY_EXPERIMENTAL_NOSET_CUDA_VISIBLE_DEVICES",
        "RAY_EXPERIMENTAL_NOSET_ROCR_VISIBLE_DEVICES",
        "RAY_EXPERIMENTAL_NOSET_HIP_VISIBLE_DEVICES",
        "RAY_EXPERIMENTAL_NOSET_ASCEND_RT_VISIBLE_DEVICES",
        "RAY_EXPERIMENTAL_NOSET_HABANA_VISIBLE_MODULES",
        "RAY_EXPERIMENTAL_NOSET_NEURON_RT_VISIBLE_CORES",
        "RAY_EXPERIMENTAL_NOSET_TPU_VISIBLE_CHIPS",
        "RAY_EXPERIMENTAL_NOSET_ONEAPI_DEVICE_SELECTOR",
    ]
    return any(env_vars.get(env_var) for env_var in NOSET_VISIBLE_DEVICES_ENV_VARS_LIST)


def get_physical_gpu_id():
    import torch

    device = torch.cuda.current_device()
    props = torch.cuda.get_device_properties(device)
    return str(props.uuid)


def prepare_runtime_environment(cfg: DictConfig) -> dict[str, str]:
    """
    Prepare environment variables for Ray runtime environment.

    Args:
        cfg: Training config

    Returns:
        Dict[str, str]: Environment variables to be used in Ray runtime environment
    """
    # TODO(sumanthrh): introduce a debug mode and add debugging flags like `CUDA_LAUNCH_BLOCKING` here
    env_vars = {}

    # NOTE (charlie): See https://github.com/vllm-project/vllm/blob/c6b0a7d3ba03ca414be1174e9bd86a97191b7090/vllm/worker/worker_base.py#L445
    # and https://docs.vllm.ai/en/v0.9.2/usage/troubleshooting.html?h=nccl_cumem_enable#known-issues
    # Same for SGLang as we set `NCCL_CUMEM_ENABLE` to 0 in `sglang_engine.py`'s _patched_set_envs_and_config
    if cfg.generator.weight_sync_backend == "nccl":
        env_vars["NCCL_CUMEM_ENABLE"] = "0"

    if cfg.trainer.strategy == "megatron" and cfg.trainer.flash_attn:
        # disable fused attention for megatron with flash_attn (otherwise flash_attn choice is overridden in TransformerEngine for Hopper+ devices)
        # https://github.com/NVIDIA/TransformerEngine/blob/release_v2.5/transformer_engine/pytorch/attention/dot_product_attention/utils.py#L916
        env_vars["NVTE_FUSED_ATTN"] = "0"

    if cfg.generator.backend == "vllm":
        # NOTE (sumanthrh): In vllm >= 0.9.0, we need to explicitly allow for serialization via pickle for collective RPCs.
        # During weight transfer, we use IPC handles, which contains a `function` object and requires pickling.
        env_vars["VLLM_ALLOW_INSECURE_SERIALIZATION"] = "1"

        # NOTE (sumanthrh): In vLLM >= 0.9.0, we've observed compilatiion failures with torch compile. removing the compilation directory and trying
        # again does not fix the issue. Temporarily we disable compilation cache, which seems to fix the issue.
        # This should not have any effect on performance - compilation will still happen, it's just not cached
        # TODO (sumanthrh): remove this once vLLM fixes the issue
        env_vars["VLLM_DISABLE_COMPILE_CACHE"] = "1"

        if not os.environ.get("VLLM_USE_V1", False):
            logger.info(
                "`VLLM_USE_V1` is not specified, setting `VLLM_USE_V1` to 1. To override, set `VLLM_USE_V1` explicitly"
            )
            env_vars["VLLM_USE_V1"] = "1"
            env_vars["VLLM_ENABLE_V1_MULTIPROCESSING"] = "0"

    # Use max of available GPU counts, defaulting to 1 if none found
    gpu_counts = []
    if hasattr(cfg.generator, "inference_engine_tensor_parallel_size"):
        gpu_counts.append(cfg.generator.inference_engine_tensor_parallel_size)
    if hasattr(cfg, "trainer") and hasattr(cfg.trainer, "placement"):
        placement = cfg.trainer.placement
        gpu_counts.extend(
            [
                placement.policy_num_gpus_per_node,
                placement.critic_num_gpus_per_node,
                placement.ref_num_gpus_per_node,
                placement.reward_num_gpus_per_node,
            ]
        )
    max_num_gpus_per_node = max(gpu_counts) if gpu_counts else 1
    if not peer_access_supported(max_num_gpus_per_node=max_num_gpus_per_node):
        logger.info("Peer access is not supported on this node type, disabling NCCL P2P and SHM")
        env_vars["NCCL_P2P_DISABLE"] = "1"
        env_vars["NCCL_SHM_DISABLE"] = "1"

    if cfg.trainer.strategy == "megatron":
        # useful when tp > 1 (and thus megatron sequence_parallel is enabled)
        # see: https://github.com/NVIDIA/Megatron-LM/issues/533#issuecomment-1760193239
        env_vars["CUDA_DEVICE_MAX_CONNECTIONS"] = "1"

    # TODO: this can be removed if we standardize on env files.
    # But it's helpful for a quickstart
    if os.environ.get("WANDB_API_KEY"):
        logger.info("Exporting wandb api key to ray runtime env")
        env_vars["WANDB_API_KEY"] = os.environ["WANDB_API_KEY"]

    if os.environ.get("MLFLOW_TRACKING_URI"):
        logger.info("Exporting mlflow tracking uri to ray runtime env")
        env_vars["MLFLOW_TRACKING_URI"] = os.environ["MLFLOW_TRACKING_URI"]

    if os.environ.get("MLFLOW_TRACKING_TOKEN"):
        logger.info("Exporting mlflow tracking token to ray runtime env")
        env_vars["MLFLOW_TRACKING_TOKEN"] = os.environ["MLFLOW_TRACKING_TOKEN"]

    if SKYRL_LD_LIBRARY_PATH_EXPORT:
        # export `LD_LIBRARY_PATH` to ray runtime env.
        # For some reason the `LD_LIBRARY_PATH` is not exported to the worker with .env file.
        logger.info(f"Exporting `LD_LIBRARY_PATH` to ray runtime env: {os.environ['LD_LIBRARY_PATH']}")
        env_vars["LD_LIBRARY_PATH"] = os.environ["LD_LIBRARY_PATH"]

    return env_vars


def configure_ray_worker_logging() -> None:
    """
    In Ray workers, stderr/stdout are not TTYs, so Loguru disables color.
    This method forces color and formatting (e.g., bold) and routes stdlib `logging`
    through Loguru so third‑party logs match formatting
    """
    # 1) Loguru formatting (force colors)
    logger.remove()
    logger.level("INFO", color="<bold><green>")
    logger.add(
        sys.stderr,
        colorize=True,  # keep ANSI even without a TTY
        enqueue=True,
        backtrace=False,
        diagnose=False,
        format="<green>{time:YYYY-MM-DD HH:mm:ss.SSS}</green> | "
        "<level>{level: <8}</level> | "
        "<cyan>{name}</cyan>:<cyan>{function}</cyan>:<cyan>{line}</cyan> - "
        "<level>{message}</level>",
    )

    # 2) Route stdlib logging -> Loguru (so vLLM/transformers/etc. are formatted)
    class _InterceptHandler(logging.Handler):
        def emit(self, record: logging.LogRecord) -> None:
            try:
                level = logger.level(record.levelname).name
            except ValueError:
                level = record.levelno
            logger.opt(depth=6, exception=record.exc_info).log(level, record.getMessage())

    logging.root.handlers = [_InterceptHandler()]
    level_name = os.getenv("LOG_LEVEL", "INFO").upper()
    level = getattr(logging, level_name, logging.INFO)
    logging.root.setLevel(level)


def initialize_ray(cfg: DictConfig):
    """
    Initialize Ray cluster with prepared runtime environment.

    Args:
        cfg: Training config
    """
    from .ppo_utils import (
        sync_registries,
    )

    env_vars = prepare_runtime_environment(cfg)
    ray.init(runtime_env={"env_vars": env_vars})

    # create the named ray actors for the registries to make available to all workers
    sync_registries()


def get_ray_pg_ready_with_timeout(pg: PlacementGroup, timeout: int = 60):
    try:
        ray.get(pg.ready(), timeout=timeout)
    except Exception as e:
        # Extract resource demands from the placement group
        bundles = pg.bundle_specs
        total_gpus = sum(bundle.get("GPU", 0) for bundle in bundles)
        total_cpus = sum(bundle.get("CPU", 0) for bundle in bundles)

        raise RuntimeError(
            f"Failed to create placement group with {len(bundles)} bundles "
            f"(requiring {total_gpus} GPUs, {total_cpus} CPUs total) in {timeout} seconds. "
            f"This might indicate insufficient GPU resources.\n"
            f"Error: {e}"
        )


# NOTE (sumanthrh): For SGLang, the string representations here should also match those used by (and supported by) SGLang.
# This is because we do not control the update weight implementation with SGLang backend.
# With VLLM, we use a custom Worker extension to have a custom update weight implementation.
def torch_dtype_to_str(dtype: torch.dtype) -> str:
    if dtype == torch.bfloat16:
        return "bfloat16"
    elif dtype == torch.float16:
        return "float16"
    elif dtype == torch.float32:
        return "float32"
    else:
        return str(dtype)


def str_to_torch_dtype(dtype: str) -> torch.dtype:
    if dtype == "bfloat16":
        return torch.bfloat16
    elif dtype == "float16":
        return torch.float16
    elif dtype == "float32":
        return torch.float32
    else:
        return torch.dtype(dtype)


def format_gib(mem_bytes: int) -> str:
    return f"{mem_bytes / (1024 ** 3):.2f} GiB"


def print_mem(tag: str, mem: dict):
    print(
        f"{tag} - Allocated: {format_gib(mem['allocated'])}, "
        f"Reserved: {format_gib(mem['reserved'])}, "
        f"Free: {format_gib(mem['free'])}, "
        f"Total: {format_gib(mem['total'])}"
    )


def run_p2p_access_check():
    device_count = torch.cuda.device_count()
    if device_count < 2:
        return False

    # Check P2P access between all GPU pairs
    for i in range(device_count):
        for j in range(device_count):
            if i != j:
                # This checks if device i can access device j's memory
                can_access = torch.cuda.can_device_access_peer(i, j)
                if not can_access:
                    return False

    return True


def peer_access_supported(max_num_gpus_per_node: int):
    # whatever the max num gpus per node is, we can check p2p access if there are at least 2 GPUs
    # if max is 1, p2p access is not supported
    if max_num_gpus_per_node <= 1:
        return False

    if not torch.cuda.is_available():
        # we are on cpu head node, so we need to check P2P access on a node with 2 GPUs
        ray.init()
        pg = placement_group([{"CPU": 1, "GPU": 2}], strategy="PACK")
        get_ray_pg_ready_with_timeout(pg, timeout=SKYRL_RAY_PG_TIMEOUT_IN_S)
        result = ray.get(
            ray.remote(num_gpus=2, scheduling_strategy=PlacementGroupSchedulingStrategy(pg))(
                run_p2p_access_check
            ).remote()
        )
        ray.shutdown()
        return result
    else:
        return run_p2p_access_check()


def update_model_config(module_config, override_config_kwargs):
    """Update the module config with the override_config_kwargs.
    Args:
        module_config: The module config from Huggingface Transformers.
        override_config_kwargs: The kwargs to override the module config.
    """
    for key, val in override_config_kwargs.items():
        if isinstance(val, dict):
            update_model_config(getattr(module_config, key), val)
        else:
            setattr(module_config, key, val)<|MERGE_RESOLUTION|>--- conflicted
+++ resolved
@@ -239,7 +239,6 @@
         algorithm_config.kl_estimator_type = "k3"
     cfg.trainer.algorithm = algorithm_config
 
-<<<<<<< HEAD
     # Validate inference engine parallelism.
     ep_size = cfg.generator.inference_engine_expert_parallel_size
     dp_size = cfg.generator.inference_engine_data_parallel_size
@@ -253,15 +252,6 @@
             f"Got dp_size={dp_size}, tp_size={tp_size}, ep_size={ep_size}"
         )
 
-    # TODO: fix once we support these features with SGLang
-    if cfg.generator.backend == "sglang" and cfg.generator.run_engines_locally:
-        assert cfg.generator.inference_engine_tensor_parallel_size == 1, (
-            "As of now, We do not support tensor parallel inference engine with SGLang when running engines locally. "
-            "Please set `inference_engine_tensor_parallel_size` to 1."
-        )
-
-=======
->>>>>>> fd8275f3
     if cfg.trainer.strategy == "deepspeed" and not (
         cfg.trainer.policy.optimizer_config.offload_after_step
         and cfg.trainer.critic.optimizer_config.offload_after_step
