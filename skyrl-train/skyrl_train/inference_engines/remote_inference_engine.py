import aiohttp
from skyrl_train.inference_engines.base import (
    InferenceEngineInterface,
    InferenceEngineInput,
    InferenceEngineOutput,
    NamedWeightsUpdateRequest,
)
from typing import List, Optional, Any, Dict
import json
from transformers import PreTrainedTokenizerBase


class RemoteInferenceEngine(InferenceEngineInterface):
    """
    Lightweight client to call into an OpenAI-compatible server over HTTP with a customizable backend.
    """

    def __init__(
        self,
        url: str,
        model_name: str,
        engine_backend: str,
        tokenizer: PreTrainedTokenizerBase,
        tp_size: Optional[int] = None,
    ):
        """Initialize the InferenceEngine."""
        self.url = f"http://{url}"
        self.model_name = model_name
        self.engine_backend = engine_backend
        self.tp_size = tp_size
        self.tokenizer = tokenizer

    async def generate(self, input_batch: InferenceEngineInput) -> InferenceEngineOutput:
        # 1. Prepare inputs
        prompts = input_batch.get("prompts")
        prompt_token_ids: Optional[List[List[int]]] = input_batch.get("prompt_token_ids")
        request_sampling_params = input_batch.get("sampling_params")

        assert (
            prompts is None and prompt_token_ids is not None
        ), "RemoteInferenceEngine only accepts `prompt_token_ids`, not `prompts`."

        sampling_params = request_sampling_params if request_sampling_params is not None else {}
        if "n" in sampling_params and sampling_params["n"] > 1:
            raise ValueError(
                "n is not supported yet for remote inference engines. "
                "You can set `config.generator.n_samples_per_prompt` instead."
            )

        # 2. Send a batched request to the server
        response = None
        async with aiohttp.ClientSession(timeout=aiohttp.ClientTimeout(total=None)) as session:
            headers = {"Content-Type": "application/json"}
            payload = {}
            request_url = ""
            if self.engine_backend == "vllm":
                # vLLM does not support /generate, use /completions instead. It supports batch generation.
                payload = sampling_params.copy()
                payload["model"] = self.model_name
                payload["prompt"] = prompt_token_ids
                request_url = f"{self.url}/v1/completions"
            elif self.engine_backend == "sglang":
                # SGLang supports /generate, works exactly like its Python `async_generate()` method
                # and can do batch generation.
                payload = {
                    "input_ids": prompt_token_ids,
                    "sampling_params": sampling_params,
                }
                request_url = f"{self.url}/generate"
            else:
                raise ValueError(f"Invalid engine backend: {self.engine_backend}")
            async with session.post(request_url, json=payload, headers=headers) as resp:
                response = await resp.json()

        # 3. Parse outputs
        outputs = []
        output_ids = []
        finish_reasons = []

        if self.engine_backend == "vllm":
            for i, choice in enumerate(response.get("choices", [])):
                # Since n=1, index i represents the output for `prompt[i]`
                assert choice["index"] == i, "Expect the choices to be ordered by index."
                text = choice["text"]
                outputs.append(text)
                finish_reasons.append(choice["finish_reason"])
                # TODO(Charlie): this is not token-in-token-out because vLLM does not support
                # returning token IDs via HTTP requests. Fix after this vLLM PR is merged:
                # https://github.com/vllm-project/vllm/pull/22587
                output_ids.append(self.tokenizer.encode(text, add_special_tokens=False))
        elif self.engine_backend == "sglang":
            # since prompt_token_ids is a list of lists, response is a list of dicts
            for output in response:
                cur_output_ids = output["output_ids"]
                output_ids.append(cur_output_ids)
                # SGLang only returns tokens not text when skip_tokenizer_init is True, so
                # we manually decode it.
                outputs.append(self.tokenizer.decode(cur_output_ids, skip_special_tokens=True))
                finish_reasons.append(output["meta_info"]["finish_reason"]["type"])
        else:
            raise ValueError(f"Invalid engine backend: {self.engine_backend}")

        return InferenceEngineOutput(
            responses=outputs, stop_reasons=finish_reasons, response_ids=output_ids, response_logprobs=None
        )

<<<<<<< HEAD
    async def chat_completion(self, payload):
        body = payload.get("json", {})
        # NOTE(Charlie): cannot reuse payload.get("headers", {}) since we are posting
        # a new request. Will lead to json decode error.
=======
    async def chat_completion(self, request_payload: Dict[str, Any]) -> Dict[str, Any]:
        body = request_payload.get("json", {})
        # NOTE(Charlie): cannot reuse payload["headers"] since we are posting a new request.
        # Otherwise will lead to json decode error.
>>>>>>> e3657152
        headers = {"Content-Type": "application/json"}
        response = None
        async with aiohttp.ClientSession(timeout=aiohttp.ClientTimeout(total=None)) as session:
            request_url = f"{self.url}/v1/chat/completions"
            async with session.post(request_url, json=body, headers=headers) as resp:
                response = await resp.json()

        return response

<<<<<<< HEAD

=======
>>>>>>> e3657152
    async def wake_up(self, *args: Any, **kwargs: Any):
        async with aiohttp.ClientSession() as session:
            resp = await session.post(f"{self.url}/wake_up", json={"tags": kwargs.get("tags", 1)})
            return await resp.json()

    async def sleep(self, *args: Any, **kwargs: Any):
        async with aiohttp.ClientSession() as session:
            resp = await session.post(f"{self.url}/sleep", json={"level": kwargs.get("level", 1)})
            return await resp.json()

    async def init_weight_update_communicator(
        self, master_addr, master_port, rank_offset, world_size, group_name, backend, override_existing: bool = False
    ):
        """
        Initialize the distributed process group for syncing weights.
        """

        path = "/init_weights_update_group" if self.engine_backend == "sglang" else "/init_weight_update_communicator"
        async with aiohttp.ClientSession() as session:
            async with session.post(
                f"{self.url}{path}",
                json={
                    "master_address": master_addr,
                    "master_port": master_port,
                    "rank_offset": rank_offset,
                    "world_size": world_size,
                    "group_name": group_name,
                    "backend": backend,
                    "override_existing": override_existing,
                },
            ) as response:
                return await response.json()

    async def update_named_weights(self, request: NamedWeightsUpdateRequest):
        if "names" not in request:
            raise ValueError(f"Expected update weight request with 'names' entry, got keys: {request.keys()}")

        assert (
            len(request["names"]) == 1
        ), f"Remote inference engines support only requests with a single named weight at a time , got request with {len(request['names'])} entries"

        if request.get("extras") and "ipc_handles" in request["extras"][0]:
            raise ValueError(
                "Remote inference engines do not support CUDA IPC weight updates. Only local engines support IPC."
            )
        if self.engine_backend == "vllm":
            weight_update_method = "update_weights"
        elif self.engine_backend == "sglang":
            weight_update_method = "update_weights_from_distributed"
        else:
            raise ValueError(f"Invalid engine backend: {self.engine_backend}")

        async with aiohttp.ClientSession() as session:
            name = request["names"][0]
            dtype = request["dtypes"][0]
            shape = request["shapes"][0]

            resp = await session.post(
                f"{self.url}/{weight_update_method}",
                json={
                    "name": name,
                    "dtype": dtype,
                    "shape": shape,
                },
            )
            return await resp.json()

    # TODO(tgriggs): Come up with a (more) elegant way to handle text or json responses, and test it and handle errors.
    async def reset_prefix_cache(self):
        if self.engine_backend == "vllm":
            reset_prefix_cache_method = "reset_prefix_cache"
        elif self.engine_backend == "sglang":
            reset_prefix_cache_method = "flush_cache"
        else:
            raise ValueError(f"Invalid engine backend: {self.engine_backend}")

        async with aiohttp.ClientSession() as session:
            resp = await session.post(f"{self.url}/{reset_prefix_cache_method}")
            text = await resp.text()

        # First try to parse it as JSON
        try:
            return json.loads(text)
        except json.JSONDecodeError:
            # If invalid JSON, return raw text plus status
            return {
                "status": resp.status,
                "body": text,
            }

    async def teardown(self):
        await self._destroy_weights_update_group()

    async def _destroy_weights_update_group(self):
        async with aiohttp.ClientSession() as session:
            resp = await session.post(f"{self.url}/destroy_weights_update_group")
            return await resp.json()


def create_remote_inference_engines(
    urls: List[str],
    model_name: str,
    engine_backend: str,
    tokenizer: PreTrainedTokenizerBase,
    tensor_parallel_size: Optional[int] = None,
):
    return [
        RemoteInferenceEngine(
            url=url,
            model_name=model_name,
            tokenizer=tokenizer,
            engine_backend=engine_backend,
            tp_size=tensor_parallel_size,
        )
        for url in urls
    ]<|MERGE_RESOLUTION|>--- conflicted
+++ resolved
@@ -104,17 +104,10 @@
             responses=outputs, stop_reasons=finish_reasons, response_ids=output_ids, response_logprobs=None
         )
 
-<<<<<<< HEAD
-    async def chat_completion(self, payload):
-        body = payload.get("json", {})
-        # NOTE(Charlie): cannot reuse payload.get("headers", {}) since we are posting
-        # a new request. Will lead to json decode error.
-=======
     async def chat_completion(self, request_payload: Dict[str, Any]) -> Dict[str, Any]:
         body = request_payload.get("json", {})
         # NOTE(Charlie): cannot reuse payload["headers"] since we are posting a new request.
         # Otherwise will lead to json decode error.
->>>>>>> e3657152
         headers = {"Content-Type": "application/json"}
         response = None
         async with aiohttp.ClientSession(timeout=aiohttp.ClientTimeout(total=None)) as session:
@@ -124,10 +117,6 @@
 
         return response
 
-<<<<<<< HEAD
-
-=======
->>>>>>> e3657152
     async def wake_up(self, *args: Any, **kwargs: Any):
         async with aiohttp.ClientSession() as session:
             resp = await session.post(f"{self.url}/wake_up", json={"tags": kwargs.get("tags", 1)})
