--- conflicted
+++ resolved
@@ -51,33 +51,6 @@
         response = None
         async with aiohttp.ClientSession(timeout=aiohttp.ClientTimeout(total=None)) as session:
             headers = {"Content-Type": "application/json"}
-<<<<<<< HEAD
-            payload = sampling_params.copy()
-            payload["model"] = self.model_name
-
-            if prompts is not None:
-                for prompt in prompts:
-                    payload["messages"] = prompt
-                    output_tasks.append(session.post(f"{self.url}/v1/chat/completions", json=payload, headers=headers))
-            else:  # prompt_token_ids is not None
-                for p_ids in prompt_token_ids:
-                    payload["prompt"] = p_ids
-                    output_tasks.append(session.post(f"{self.url}/v1/completions", json=payload, headers=headers))
-
-            request_outputs = await asyncio.gather(*output_tasks)
-
-            outputs = []
-            finish_reasons = []
-            # TODO (sumanthrh): This is creating a flattened list of outputs. If sampling n > 1, we should fix this.
-            for request_output in request_outputs:
-                response = await request_output.json()
-                for choice in response.get("choices", []):
-                    text = choice.get("message", {}).get("content", "")
-                    outputs.append(text)
-                    finish_reasons.append(choice.get("finish_reason"))
-        return InferenceEngineOutput(
-            responses=outputs, stop_reasons=finish_reasons, response_ids=None, response_logprobs=None
-=======
             payload = {}
             request_url = ""
             if self.engine_backend == "vllm":
@@ -129,7 +102,6 @@
 
         return InferenceEngineOutput(
             responses=outputs, stop_reasons=finish_reasons, response_ids=output_ids, response_logprobs=None
->>>>>>> 006361f6
         )
 
     async def wake_up(self, *args: Any, **kwargs: Any):
