import os
from typing import List, Any, Dict, Optional
from dataclasses import dataclass
from http import HTTPStatus
import ray
import torch
import asyncio
import vllm
from vllm import SamplingParams
from vllm.inputs import TokensPrompt
<<<<<<< HEAD
from vllm.entrypoints.logger import RequestLogger
from vllm.entrypoints.openai.serving_chat import OpenAIServingChat
from vllm.entrypoints.openai.serving_models import BaseModelPath, OpenAIServingModels
from vllm.entrypoints.openai.protocol import ChatCompletionRequest, ChatCompletionResponse, ErrorResponse
=======
from vllm.entrypoints.openai.serving_chat import OpenAIServingChat
from vllm.entrypoints.openai.serving_models import BaseModelPath, OpenAIServingModels
from vllm.entrypoints.openai.protocol import ChatCompletionRequest, ChatCompletionResponse, ErrorResponse, ErrorInfo
>>>>>>> e3657152
from torch.distributed import destroy_process_group
from skyrl_train.distributed.utils import init_custom_process_group
from uuid import uuid4
import warnings
from skyrl_train.inference_engines.base import (
    InferenceEngineInterface,
    InferenceEngineInput,
    InferenceEngineOutput,
    NamedWeightsUpdateRequest,
)
from skyrl_train.utils import str_to_torch_dtype


@dataclass
class Logprob:
    logprob: float
    rank: int
    token_id: str


def setup_envvars_for_vllm(kwargs, bundle_indices):
    noset_visible_devices = kwargs.pop("noset_visible_devices")
    if kwargs.get("distributed_executor_backend") == "ray":
        # a hack to make the script work.
        # stop ray from manipulating *_VISIBLE_DEVICES
        # at the top-level when the distributed_executor_backend is ray.
        os.environ.pop("CUDA_VISIBLE_DEVICES", None)
        os.environ.pop("ROCR_VISIBLE_DEVICES", None)
        os.environ.pop("HIP_VISIBLE_DEVICES", None)
    elif noset_visible_devices:
        # We need to set CUDA_VISIBLE_DEVICES to the ray assigned GPU
        # when the distributed_executor_backend is not rayargs and
        # RAY_EXPERIMENTAL_NOSET_*_VISIBLE_DEVICES is set.
        os.environ["CUDA_VISIBLE_DEVICES"] = str(ray.get_gpu_ids()[0])

    num_gpus = kwargs.pop("num_gpus")
    if bundle_indices is not None:
        os.environ["VLLM_RAY_PER_WORKER_GPUS"] = str(num_gpus)
        os.environ["VLLM_RAY_BUNDLE_INDICES"] = ",".join(map(str, bundle_indices))
        print(f"creating LLM with bundle_indices={bundle_indices}")


class WorkerWrap:
    def test_rpc(self, *args, **kwargs):
        """Test RPC call to worker"""
        return args, kwargs

    def init_weight_update_communicator(
        self,
        master_address,
        master_port,
        rank_offset,
        world_size,
        group_name,
        backend="nccl",
        override_existing: bool = False,
    ):
        """Init torch process group for model weights update"""
        assert torch.distributed.is_initialized(), "default torch process group must be initialized"
        assert group_name != "", "group name must not be empty"

        if getattr(self, "_model_update_group", None):
            if override_existing:
                print("Destroying existing model update group")
                destroy_process_group(self._model_update_group)
                self._model_update_group = None
            else:
                warnings.warn(
                    "Detected an existing weights update group. For overriding, use `generator.override_existing_update_group=True`"
                )

        rank = torch.distributed.get_rank() + rank_offset
        print(
            f"torch.distributed.get_rank(): {torch.distributed.get_rank()}, rank_offset: {rank_offset}, rank: {rank}, world_size: {world_size}, group_name: {group_name}"
        )

        self._model_update_group = init_custom_process_group(
            backend=backend,
            init_method=f"tcp://{master_address}:{master_port}",
            world_size=world_size,
            rank=rank,
            group_name=group_name,
        )
        print(
            f"init_weight_update_communicator: master_address={master_address}, master_port={master_port}, ",
            f"rank={rank}, world_size={world_size}, group_name={group_name}",
        )

    def update_weights(self, names: List[str], dtypes: List[str], shapes: List[List[int]]):
        """Broadcast weight to all vllm workers from source rank 0 (actor model)"""
        weight_list = []
        for name, dtype, shape in zip(names, dtypes, shapes):
            dtype = str_to_torch_dtype(dtype)
            assert dtype == self.model_config.dtype, f"mismatch dtype: src {dtype}, dst {self.model_config.dtype}"
            weight = torch.empty(shape, dtype=dtype, device="cuda")
            torch.distributed.broadcast(weight, 0, group=self._model_update_group)
            weight_list.append((name, weight))

        self.model_runner.model.load_weights(weights=weight_list)
        for weight in weight_list:
            del weight

    def update_weights_cuda_ipc(
        self, names: List[str], dtypes: List[str], shapes: List[int], ipc_handles: List[Dict[str, Any]]
    ):

        weight_list = []
        for name, dtype, shape, ipc_handle in zip(names, dtypes, shapes, ipc_handles):

            dtype = str_to_torch_dtype(dtype)
            device = torch.cuda.current_device()
            props = torch.cuda.get_device_properties(device)
            physical_gpu_id = str(props.uuid)

            assert dtype == self.model_config.dtype, f"mismatch dtype: src {dtype}, dst {self.model_config.dtype}"

            handle = ipc_handle[physical_gpu_id]

            device_id = self.device.index
            func, args = handle
            list_args = list(args)
            # the key is to change device id to the current device id
            # in case two processes have different CUDA_VISIBLE_DEVICES
            list_args[6] = device_id
            weight = func(*list_args)
            weight_list.append((name, weight))

        self.model_runner.model.load_weights(weights=weight_list)

        for weight in weight_list:
            del weight

    # TODO (sumanthrh): Add destroy process group RPC as a atexit handler to Trainer code.
    def destroy_weights_update_group(self):
        if not self._model_update_group:
            warnings.warn("No model update group to destroy")
            return
        destroy_process_group(self._model_update_group)


class BaseVLLMInferenceEngine(InferenceEngineInterface):
    """Base class containing shared logic between sync and async VLLM engines."""

    def __init__(self, *args, bundle_indices: list = None, **kwargs):
        setup_envvars_for_vllm(kwargs, bundle_indices)
        vllm_v1_disable_multiproc = kwargs.pop("vllm_v1_disable_multiproc", False)
        if vllm_v1_disable_multiproc or vllm.__version__ == "0.8.2":
            # https://github.com/vllm-project/vllm/blob/effc5d24fae10b29996256eb7a88668ff7941aed/examples/offline_inference/reproduciblity.py#L11
            os.environ["VLLM_ENABLE_V1_MULTIPROCESSING"] = "0"

        # Store common attributes
        self._tp_size = kwargs.get("tensor_parallel_size", 1)

        # Let subclass create the appropriate engine
        self.llm = self._create_engine(*args, **kwargs)

    def tp_size(self):
        """Return the tensor parallel size."""
        return self._tp_size

    def _create_engine(self, *args, **kwargs):
        """Abstract method for subclasses to implement engine creation."""
        raise NotImplementedError("Subclasses must implement _create_engine")

    def _preprocess_prompts(self, input_batch: InferenceEngineInput):
        """Common prompt preprocessing logic."""
        prompts = input_batch.get("prompts")
        prompt_token_ids = input_batch.get("prompt_token_ids")
        request_sampling_params = input_batch.get("sampling_params")

        assert (
            prompts is None and prompt_token_ids is not None
        ), "VLLMInferenceEngine only accepts `prompt_token_ids`, not `prompts`."

        sampling_params = (
            SamplingParams(**request_sampling_params) if request_sampling_params is not None else SamplingParams()
        )

        return prompt_token_ids, sampling_params

    def _postprocess_outputs(self, outputs):
        """Common output processing logic."""
        responses: List[str] = []
        stop_reasons: List[str] = []
        response_ids: List[List[int]] = []
        response_logprobs: Optional[List[List[float]]] = []

        for output in outputs:
            # TODO(tgriggs): Support n>1 sampling.
            assert (
                len(output.outputs) == 1
            ), "Each prompt should have only one responses. n>1 sampling is supported by copying prompts."
            resp = output.outputs[0]
            responses.append(resp.text)
            stop_reasons.append(resp.finish_reason)
            response_ids.append(resp.token_ids)
            _logprobs = None
            if resp.logprobs:
                _logprobs = []
                for i, token_logprobs in enumerate(resp.logprobs):
                    token_logprobs: Dict[str, Logprob]
                    token_id = resp.token_ids[i]
                    logprob = token_logprobs[token_id].logprob
                    _logprobs.append(logprob)
                    del token_logprobs
            response_logprobs.append(_logprobs)

        if len(response_logprobs) and response_logprobs[0] is None:
            response_logprobs = None  # hack: assume uniform sampling params

        return InferenceEngineOutput(
            responses=responses,
            stop_reasons=stop_reasons,
            response_ids=response_ids,
            response_logprobs=response_logprobs,
        )

    def _get_engine(self):
        """Get the underlying engine for RPC calls."""
        return self.llm.engine if hasattr(self.llm, "engine") else self.llm

    def reset_prefix_cache(self):
        """Reset the prefix cache. Subclasses override for async version."""
        return self.llm.llm_engine.reset_prefix_cache()


class VLLMInferenceEngine(BaseVLLMInferenceEngine):
    """Synchronous VLLM engine."""

    def _create_engine(self, *args, **kwargs):
        return vllm.LLM(*args, **kwargs)

    async def generate(self, input_batch: InferenceEngineInput) -> InferenceEngineOutput:
        prompt_token_ids, sampling_params = self._preprocess_prompts(input_batch)

        outputs = await asyncio.to_thread(
            self.llm.generate,
            prompts=[TokensPrompt(prompt_token_ids=r) for r in prompt_token_ids],
            sampling_params=sampling_params,
        )

        return self._postprocess_outputs(outputs)

    async def chat_completion(self, request_payload: Dict[str, Any]) -> Dict[str, Any]:
        """Only supported in AsyncVLLMInferenceEngine."""
        raise NotImplementedError()

    async def wake_up(self, *args: Any, **kwargs: Any):
        await asyncio.to_thread(self.llm.wake_up, tags=kwargs.get("tags", None))

    async def sleep(self, *args: Any, **kwargs: Any):
        await asyncio.to_thread(self.llm.sleep, level=kwargs.get("level", 1))

    async def init_weight_update_communicator(
        self, master_addr, master_port, rank_offset, world_size, group_name, backend, override_existing: bool = False
    ):
        engine = self._get_engine()
        return await asyncio.to_thread(
            engine.collective_rpc,
            "init_weight_update_communicator",
            args=(master_addr, master_port, rank_offset, world_size, group_name, backend, override_existing),
        )

    async def update_named_weights(self, request: NamedWeightsUpdateRequest):
        if "names" not in request:
            raise ValueError(f"Expected update weight request with 'names' entry, got keys: {request.keys()}")

        if not len(request["names"]):
            raise ValueError("Update weight request should have atleast one entry in 'names'")

        engine = self._get_engine()
        # Use IPC if handles are provided
        if request.get("extras") and "ipc_handles" in request["extras"][0]:
            return await asyncio.to_thread(
                engine.collective_rpc,
                "update_weights_cuda_ipc",
                args=(
                    request["names"],
                    request["dtypes"],
                    request["shapes"],
                    [extra["ipc_handles"] for extra in request["extras"]],
                ),
            )
        else:
            assert (
                len(request["names"]) == 1
            ), f"Update weights without cuda IPC only supports a single named weight at a time , got request with {len(request['names'])} entries"
            return await asyncio.to_thread(
                engine.collective_rpc, "update_weights", args=(request["names"], request["dtypes"], request["shapes"])
            )

    async def teardown(self):
        await self._destroy_weights_update_group()

    async def reset_prefix_cache(self):
        return await asyncio.to_thread(self.llm.llm_engine.reset_prefix_cache)

    async def _destroy_weights_update_group(self):
        engine = self._get_engine()
        return await asyncio.to_thread(engine.collective_rpc, "destroy_weights_update_group")


class AsyncVLLMInferenceEngine(BaseVLLMInferenceEngine):
    """Asynchronous VLLM engine."""

    def _create_engine(self, *args, **kwargs):
        # TODO (erictang000): potentially enable log requests for a debugging mode
        engine_args = vllm.AsyncEngineArgs(enable_log_requests=False, **kwargs)
        engine = vllm.AsyncLLMEngine.from_engine_args(engine_args)

<<<<<<< HEAD
        # Adapted from veRL vllm_async_server.py: build serving chat
        model_config = engine.model_config
        model_path = kwargs.get("model")
        model_name = "/".join(model_path.split("/")[-2:])

        BASE_MODEL_PATHS = [BaseModelPath(name=model_name, model_path=model_path)]
        models = OpenAIServingModels(engine, model_config, BASE_MODEL_PATHS)
        self.openai_serving_chat = OpenAIServingChat(
            engine,
            model_config,
            models,
            "assistant",
            request_logger=None,
            chat_template=None,
            chat_template_content_format="auto",
            # enable_auto_tools=config.multi_turn.tool_config_path is not None,
            # tool_parser=config.multi_turn.format,  # hermes, llama3_json, ...
=======
        # Adapted from https://github.com/volcengine/verl/blob/e90f18c40aa639cd25092b78a5ff7e2d2508c088/verl/workers/rollout/vllm_rollout/vllm_async_server.py#L327
        model_config = engine.model_config
        model_path = kwargs.get("model")
        # TODO(Charlie): add a config similar to vllm's `served_model_name`. See https://github.com/NovaSky-AI/SkyRL/pull/238#discussion_r2326561295
        model_name = model_path

        base_model_paths = [BaseModelPath(name=model_name, model_path=model_path)]
        models = OpenAIServingModels(engine, model_config, base_model_paths)
        # TODO(Charlie): revisit kwargs `enable_auto_tools` and `tool_parser` when we need to
        # support OAI-style tool calling; and `request_logger` for better debugging.
        self.openai_serving_chat = OpenAIServingChat(
            engine_client=engine,
            model_config=model_config,
            models=models,
            response_role="assistant",
            chat_template=None,
            chat_template_content_format="auto",
>>>>>>> e3657152
        )
        return engine

    async def _collect_outputs(self, prompt_token_ids, request_id: str, sampling_params: SamplingParams):
        """Collect outputs for a single prompt."""
        final_output = None
        print(f"Sampling params observed by vllm: {sampling_params}")
        async for request_output in self.llm.generate(
            prompt=TokensPrompt(prompt_token_ids=prompt_token_ids),
            sampling_params=sampling_params,
            request_id=request_id,
        ):
            final_output = request_output

        print(f"Final output observed by vllm: {final_output}")

        return final_output

    async def generate(self, input_batch: InferenceEngineInput) -> InferenceEngineOutput:
        """Generate responses using vLLM's async engine."""
        prompt_token_ids, sampling_params = self._preprocess_prompts(input_batch)

        tasks = []
        for prompt in prompt_token_ids:
            # Schedule the collection of outputs for each prompt.
            # Avoid duplicate request_ids
            request_id = str(uuid4().hex)
            task = asyncio.create_task(self._collect_outputs(prompt, request_id, sampling_params))
            tasks.append(task)
        outputs = await asyncio.gather(*tasks)

        return self._postprocess_outputs(outputs)

    async def wake_up(self, *args: Any, **kwargs: Any):
        await self.llm.wake_up(tags=kwargs.get("tags", None))

    async def sleep(self, *args: Any, **kwargs: Any):
        # TODO(team): remove once vllm fixes this
        # otherwise waking it up will output gibberish: https://github.com/vllm-project/vllm/issues/17103
        await self.reset_prefix_cache()
        await self.llm.sleep(level=kwargs.get("level", 1))

    async def init_weight_update_communicator(
        self, master_addr, master_port, rank_offset, world_size, group_name, backend, override_existing: bool = False
    ):
        engine = self._get_engine()
        return await engine.collective_rpc(
            "init_weight_update_communicator",
            args=(master_addr, master_port, rank_offset, world_size, group_name, backend, override_existing),
        )

    async def update_named_weights(self, request: NamedWeightsUpdateRequest):
        if "names" not in request:
            raise ValueError(f"Expected update weight request with 'names' entry, got keys: {request.keys()}")

        if not len(request["names"]):
            raise ValueError("Update weight request should have atleast one entry in 'names'")

        engine = self._get_engine()
        # Use IPC if handles are provided

        is_ipc = request.get("extras") and "ipc_handles" in request["extras"][0]

        if is_ipc:
            return await engine.collective_rpc(
                "update_weights_cuda_ipc",
                args=(
                    request["names"],
                    request["dtypes"],
                    request["shapes"],
                    [extra["ipc_handles"] for extra in request["extras"]],
                ),
            )
        else:
            assert (
                len(request["names"]) == 1
            ), f"Update weights without cuda IPC only supports a single named weight at a time , got request with {len(request['names'])} entries"
            return await engine.collective_rpc(
                "update_weights",
                args=(
                    request["names"],
                    request["dtypes"],
                    request["shapes"],
                ),
            )

    async def teardown(self):
        await self._destroy_weights_update_group()

    async def reset_prefix_cache(self):
        engine = self._get_engine()
        await engine.reset_prefix_cache()

    async def _destroy_weights_update_group(self):
        engine = self._get_engine()
        return await engine.collective_rpc("destroy_weights_update_group")

<<<<<<< HEAD
    async def chat_completion(self, payload):
=======
    async def chat_completion(self, request_payload: Dict[str, Any]) -> Dict[str, Any]:
>>>>>>> e3657152
        """OpenAI-compatible HTTP endpoint.

        Accepts a JSON-serializable payload: {"json": <request-body>, "headers": <headers-dict>}.
        Constructs a minimal request-like object for vLLM's openai_serving_chat.
<<<<<<< HEAD
        Returns a plain dict that is JSON-serializable.
        """
        body = payload.get("json", {})
        headers = payload.get("headers", {})

        # Build request model
        request = ChatCompletionRequest(**body)

        # Create a minimal request-like object with attributes used by vLLM
        from types import SimpleNamespace

        class _MinimalRequest:
            def __init__(self, headers):
                # Expect a mapping with .get support
                self.headers = headers
                # vLLM sets raw_request.state.request_metadata
                self.state = SimpleNamespace()
                # Some code paths access client.host
                # self.client = SimpleNamespace(host="127.0.0.1", port=0)

        minimal_request = _MinimalRequest(headers)
        generator = await self.openai_serving_chat.create_chat_completion(request, minimal_request)

        if isinstance(generator, ErrorResponse):
            return {"__error__": True, "payload": generator.model_dump(), "status_code": generator.code}
        if request.stream:
            raise ValueError("Streaming is not supported")
        else:
            assert isinstance(generator, ChatCompletionResponse)
            return generator.model_dump()

=======
        Returns a plain dict that is JSON-serializable, either a ChatCompletionResponse or
        an ErrorResponse, both defined in vllm.entrypoints.openai.protocol.
        """
        body = request_payload.get("json", {})
        headers = request_payload.get("headers", {})

        # 1. Build request
        try:
            request = ChatCompletionRequest(**body)
            assert request.stream is False, "Streaming is not supported in SkyRL yet, please set stream to False."
        except Exception as e:
            return ErrorResponse(
                error=ErrorInfo(
                    message=str(e),
                    type=HTTPStatus.BAD_REQUEST.phrase,
                    code=HTTPStatus.BAD_REQUEST.value,
                ),
            ).model_dump()

        # 2. Call vllm engine
        try:
            # Create a minimal request-like object with attributes used by vLLM
            from types import SimpleNamespace

            class _MinimalRequest:
                def __init__(self, headers):
                    self.headers = headers  # Expect a mapping with .get support
                    self.state = SimpleNamespace()  # vLLM sets raw_request.state.request_metadata

            minimal_request = _MinimalRequest(headers)
            generator = await self.openai_serving_chat.create_chat_completion(request, minimal_request)
            assert isinstance(generator, (ChatCompletionResponse, ErrorResponse))
            return generator.model_dump()

        except Exception as e:
            # Handle it here so we can surface the error from a ray worker.
            return ErrorResponse(
                error=ErrorInfo(
                    message=str(e),
                    type=HTTPStatus.INTERNAL_SERVER_ERROR.phrase,
                    code=HTTPStatus.INTERNAL_SERVER_ERROR.value,
                ),
            ).model_dump()

>>>>>>> e3657152

VLLMRayActor = ray.remote(VLLMInferenceEngine)
AsyncVLLMRayActor = ray.remote(AsyncVLLMInferenceEngine)<|MERGE_RESOLUTION|>--- conflicted
+++ resolved
@@ -8,16 +8,9 @@
 import vllm
 from vllm import SamplingParams
 from vllm.inputs import TokensPrompt
-<<<<<<< HEAD
-from vllm.entrypoints.logger import RequestLogger
-from vllm.entrypoints.openai.serving_chat import OpenAIServingChat
-from vllm.entrypoints.openai.serving_models import BaseModelPath, OpenAIServingModels
-from vllm.entrypoints.openai.protocol import ChatCompletionRequest, ChatCompletionResponse, ErrorResponse
-=======
 from vllm.entrypoints.openai.serving_chat import OpenAIServingChat
 from vllm.entrypoints.openai.serving_models import BaseModelPath, OpenAIServingModels
 from vllm.entrypoints.openai.protocol import ChatCompletionRequest, ChatCompletionResponse, ErrorResponse, ErrorInfo
->>>>>>> e3657152
 from torch.distributed import destroy_process_group
 from skyrl_train.distributed.utils import init_custom_process_group
 from uuid import uuid4
@@ -328,25 +321,6 @@
         engine_args = vllm.AsyncEngineArgs(enable_log_requests=False, **kwargs)
         engine = vllm.AsyncLLMEngine.from_engine_args(engine_args)
 
-<<<<<<< HEAD
-        # Adapted from veRL vllm_async_server.py: build serving chat
-        model_config = engine.model_config
-        model_path = kwargs.get("model")
-        model_name = "/".join(model_path.split("/")[-2:])
-
-        BASE_MODEL_PATHS = [BaseModelPath(name=model_name, model_path=model_path)]
-        models = OpenAIServingModels(engine, model_config, BASE_MODEL_PATHS)
-        self.openai_serving_chat = OpenAIServingChat(
-            engine,
-            model_config,
-            models,
-            "assistant",
-            request_logger=None,
-            chat_template=None,
-            chat_template_content_format="auto",
-            # enable_auto_tools=config.multi_turn.tool_config_path is not None,
-            # tool_parser=config.multi_turn.format,  # hermes, llama3_json, ...
-=======
         # Adapted from https://github.com/volcengine/verl/blob/e90f18c40aa639cd25092b78a5ff7e2d2508c088/verl/workers/rollout/vllm_rollout/vllm_async_server.py#L327
         model_config = engine.model_config
         model_path = kwargs.get("model")
@@ -364,7 +338,6 @@
             response_role="assistant",
             chat_template=None,
             chat_template_content_format="auto",
->>>>>>> e3657152
         )
         return engine
 
@@ -462,48 +435,11 @@
         engine = self._get_engine()
         return await engine.collective_rpc("destroy_weights_update_group")
 
-<<<<<<< HEAD
-    async def chat_completion(self, payload):
-=======
     async def chat_completion(self, request_payload: Dict[str, Any]) -> Dict[str, Any]:
->>>>>>> e3657152
         """OpenAI-compatible HTTP endpoint.
 
         Accepts a JSON-serializable payload: {"json": <request-body>, "headers": <headers-dict>}.
         Constructs a minimal request-like object for vLLM's openai_serving_chat.
-<<<<<<< HEAD
-        Returns a plain dict that is JSON-serializable.
-        """
-        body = payload.get("json", {})
-        headers = payload.get("headers", {})
-
-        # Build request model
-        request = ChatCompletionRequest(**body)
-
-        # Create a minimal request-like object with attributes used by vLLM
-        from types import SimpleNamespace
-
-        class _MinimalRequest:
-            def __init__(self, headers):
-                # Expect a mapping with .get support
-                self.headers = headers
-                # vLLM sets raw_request.state.request_metadata
-                self.state = SimpleNamespace()
-                # Some code paths access client.host
-                # self.client = SimpleNamespace(host="127.0.0.1", port=0)
-
-        minimal_request = _MinimalRequest(headers)
-        generator = await self.openai_serving_chat.create_chat_completion(request, minimal_request)
-
-        if isinstance(generator, ErrorResponse):
-            return {"__error__": True, "payload": generator.model_dump(), "status_code": generator.code}
-        if request.stream:
-            raise ValueError("Streaming is not supported")
-        else:
-            assert isinstance(generator, ChatCompletionResponse)
-            return generator.model_dump()
-
-=======
         Returns a plain dict that is JSON-serializable, either a ChatCompletionResponse or
         an ErrorResponse, both defined in vllm.entrypoints.openai.protocol.
         """
@@ -548,7 +484,6 @@
                 ),
             ).model_dump()
 
->>>>>>> e3657152
 
 VLLMRayActor = ray.remote(VLLMInferenceEngine)
 AsyncVLLMRayActor = ray.remote(AsyncVLLMInferenceEngine)