--- conflicted
+++ resolved
@@ -188,15 +188,9 @@
   gpu_memory_utilization: 0.8
   max_num_seqs: 1024
   remote_inference_engine_urls: ["127.0.0.1:8001"]
-<<<<<<< HEAD
-  use_http_server_inference_engine_client: false
-  http_server_inference_engine_client_host: "127.0.0.1"
-  http_server_inference_engine_client_port: 8000
-=======
   enable_http_endpoint: false
   http_endpoint_host: "127.0.0.1"
   http_endpoint_port: 8000
->>>>>>> 570dff79
   max_turns: 1
 
   override_existing_update_group: "auto" # "auto", "enable", "disable"
